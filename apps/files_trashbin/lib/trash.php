--- conflicted
+++ resolved
@@ -36,113 +36,64 @@
 	 */
 	public static function move2trash($file_path) {
 		$user = \OCP\User::getUser();
-<<<<<<< HEAD
-		$view = new \OC\Files\View('/'. $user);
-		if (!$view->is_dir('files_trashbin')) {
-			$view->mkdir('files_trashbin');
+		$view = new \OC\Files\View('/'. $user);
+		if (!$view->is_dir('files_trashbin')) {
+			$view->mkdir('files_trashbin');
 			$view->mkdir("files_trashbin/files");
 			$view->mkdir("files_trashbin/versions");
-			$view->mkdir("files_trashbin/keyfiles");
-		}
-
-		$path_parts = pathinfo($file_path);
-
-		$deleted = $path_parts['basename'];
-		$location = $path_parts['dirname'];
-		$timestamp = time();
-		$mime = $view->getMimeType('files'.$file_path);
-
-		if ( $view->is_dir('files'.$file_path) ) {
-			$type = 'dir';
-		} else {
-			$type = 'file';
-		}
-		
-		if (  ($trashbinSize = \OCP\Config::getAppValue('files_trashbin', 'size')) === null ) {
+			$view->mkdir("files_trashbin/keyfiles");
+		}
+
+		$path_parts = pathinfo($file_path);
+
+		$deleted = $path_parts['basename'];
+		$location = $path_parts['dirname'];
+		$timestamp = time();
+		$mime = $view->getMimeType('files'.$file_path);
+
+		if ( $view->is_dir('files'.$file_path) ) {
+			$type = 'dir';
+		} else {
+			$type = 'file';
+		}
+		
+		if (  ($trashbinSize = \OCP\Config::getAppValue('files_trashbin', 'size')) === null ) {
 			$trashbinSize = self::calculateSize(new \OC_FilesystemView('/'. $user.'/files_trashbin'));
-=======
-		$view = new \OC_FilesystemView('/'. $user);
-		if (!$view->is_dir('files_trashbin')) {
-			$view->mkdir('files_trashbin');
-			$view->mkdir("versions_trashbin");
-		}
-
-		$path_parts = pathinfo($file_path);
-
-		$deleted = $path_parts['basename'];
-		$location = $path_parts['dirname'];
-		$timestamp = time();
-		$mime = $view->getMimeType('files'.$file_path);
-
-		if ( $view->is_dir('files'.$file_path) ) {
-			$type = 'dir';
-		} else {
-			$type = 'file';
-		}
-
-		if (  ($trashbinSize = \OCP\Config::getAppValue('files_trashbin', 'size')) === null ) {
-			$trashbinSize = self::calculateSize(new \OC_FilesystemView('/'. $user.'/files_trashbin'));
-			$trashbinSize += self::calculateSize(new \OC_FilesystemView('/'. $user.'/versions_trashbin'));
->>>>>>> 9ee5069f
 		}
 		$trashbinSize += self::copy_recursive($file_path, 'files_trashbin/files/'.$deleted.'.d'.$timestamp, $view);
 
-<<<<<<< HEAD
-		if ( $view->file_exists('files_trashbin/files/'.$deleted.'.d'.$timestamp) ) {
+		if ( $view->file_exists('files_trashbin/files/'.$deleted.'.d'.$timestamp) ) {
 			$query = \OC_DB::prepare("INSERT INTO *PREFIX*files_trash (id,timestamp,location,type,mime,user) VALUES (?,?,?,?,?,?)");
-=======
-		if ( $view->file_exists('files_trashbin/'.$deleted.'.d'.$timestamp) ) {
-			$query = \OC_DB::prepare("INSERT INTO *PREFIX*files_trash (id,timestamp,location,type,mime,user)"
-				." VALUES (?,?,?,?,?,?)");
->>>>>>> 9ee5069f
 			$result = $query->execute(array($deleted, $timestamp, $location, $type, $mime, $user));
 			if ( !$result ) { // if file couldn't be added to the database than also don't store it in the trash bin.
 				$view->deleteAll('files_trashbin/files/'.$deleted.'.d'.$timestamp);
 				\OC_Log::write('files_trashbin', 'trash bin database couldn\'t be updated', \OC_log::ERROR);
 				return;
-<<<<<<< HEAD
-			}
+			}
 			
-			// Take care of file versions
-			if ( \OCP\App::isEnabled('files_versions') ) {
+			// Take care of file versions
+			if ( \OCP\App::isEnabled('files_versions') ) {
 				if ( $view->is_dir('files_versions'.$file_path) ) {
-					$trashbinSize += self::calculateSize(new \OC_FilesystemView('/'. $user.'/files_versions/'.$file_path));
-					$view->rename('files_versions'.$file_path, 'files_trashbin/versions'. $deleted.'.d'.$timestamp);
-				} else if ( $versions = \OCA\Files_Versions\Storage::getVersions($file_path) ) {
+					$trashbinSize += self::calculateSize(new \OC_FilesystemView('/'. $user.'/files_versions/'.$file_path));
+					$view->rename('files_versions'.$file_path, 'files_trashbin/versions'. $deleted.'.d'.$timestamp);
+				} else if ( $versions = \OCA\Files_Versions\Storage::getVersions($file_path) ) {
 					foreach ($versions as $v) {
-						$trashbinSize += $view->filesize('files_versions'.$v['path'].'.v'.$v['version']);
-						$view->rename('files_versions'.$v['path'].'.v'.$v['version'], 'files_trashbin/versions'. $deleted.'.v'.$v['version'].'.d'.$timestamp);
-					}
+						$trashbinSize += $view->filesize('files_versions'.$v['path'].'.v'.$v['version']);
+						$view->rename('files_versions'.$v['path'].'.v'.$v['version'], 'files_trashbin/versions'. $deleted.'.v'.$v['version'].'.d'.$timestamp);
+					}
 				}
-=======
-			}
-
-			if ( \OCP\App::isEnabled('files_versions') ) {
-				if ( $view->is_dir('files_versions'.$file_path) ) {
-					$trashbinSize += self::calculateSize(
-						new \OC_FilesystemView('/'. $user.'/files_versions/'.$file_path)
-					);
-					$view->rename('files_versions'.$file_path, 'versions_trashbin/'. $deleted.'.d'.$timestamp);
-				} else if ( $versions = \OCA\Files_Versions\Storage::getVersions($file_path) ) {
-					foreach ($versions as $v) {
-						$trashbinSize += $view->filesize('files_versions'.$v['path'].'.v'.$v['version']);
-						$view->rename('files_versions'.$v['path'].'.v'.$v['version'],
-							'versions_trashbin/'. $deleted.'.v'.$v['version'].'.d'.$timestamp);
-					}
-				}
->>>>>>> 9ee5069f
 			}
 			
 			// Take care of encryption keys
-			$keyfile = \OC_Filesystem::normalizePath('files_encryption/keyfiles/'.$file_path);
+			$keyfile = \OC_Filesystem::normalizePath('files_encryption/keyfiles/'.$file_path);
 			if ( \OCP\App::isEnabled('files_encryption') && $view->file_exists($keyfile.'.key') ) {
 				if ( $view->is_dir('files'.$file_path) ) {
 					$trashbinSize += self::calculateSize(new \OC_FilesystemView('/'.$user.'/'.$keyfile));
 					$view->rename($keyfile, 'files_trashbin/keyfiles/'. $deleted.'.d'.$timestamp);
-				} else {
+				} else {
 					$trashbinSize += $view->filesize($keyfile.'.key');
 					$view->rename($keyfile.'.key', 'files_trashbin/keyfiles/'. $deleted.'.key.d'.$timestamp);
-				}
+				}
 			}
 
 		} else {
@@ -181,16 +132,9 @@
 	public static function restore($file, $filename, $timestamp) {
 		$user = \OCP\User::getUser();
 		$view = new \OC_FilesystemView('/'.$user);
-<<<<<<< HEAD
 		
-		if (  ($trashbinSize = \OCP\Config::getAppValue('files_trashbin', 'size')) === null ) {
+		if (  ($trashbinSize = \OCP\Config::getAppValue('files_trashbin', 'size')) === null ) {
 			$trashbinSize = self::calculateSize(new \OC_FilesystemView('/'. $user.'/files_trashbin'));
-=======
-
-		if (  ($trashbinSize = \OCP\Config::getAppValue('files_trashbin', 'size')) === null ) {
-			$trashbinSize = self::calculateSize(new \OC_FilesystemView('/'. $user.'/files_trashbin'));
-			$trashbinSize += self::calculateSize(new \OC_FilesystemView('/'. $user.'/versions_trashbin'));
->>>>>>> 9ee5069f
 		}
 		if ( $timestamp ) {
 			$query = \OC_DB::prepare('SELECT location,type FROM *PREFIX*files_trash'
@@ -216,13 +160,8 @@
 					);
 			$location = '';
 		}
-<<<<<<< HEAD
 		
 		$source = \OC_Filesystem::normalizePath('files_trashbin/files/'.$file);
-=======
-
-		$source = \OC_Filesystem::normalizePath('files_trashbin/'.$file);
->>>>>>> 9ee5069f
 		$target = \OC_Filesystem::normalizePath('files/'.$location.'/'.$filename);
 
 		// we need a  extension in case a file/dir with the same name already exists
@@ -243,10 +182,9 @@
 					$versionedFile = $file;
 				}
 				if ( $result[0]['type'] == 'dir' ) {
-<<<<<<< HEAD
-					$trashbinSize -= self::calculateSize(new \OC_FilesystemView('/'.$user.'/'.'files_trashbin/versions/'. $file));
-					$view->rename(\OC_Filesystem::normalizePath('files_trashbin/versions/'. $file), \OC_Filesystem::normalizePath('files_versions/'.$location.'/'.$filename.$ext));
-				} else if ( $versions = self::getVersionsFromTrash($versionedFile, $timestamp) ) {
+					$trashbinSize -= self::calculateSize(new \OC_FilesystemView('/'.$user.'/'.'files_trashbin/versions/'. $file));
+					$view->rename(\OC_Filesystem::normalizePath('files_trashbin/versions/'. $file), \OC_Filesystem::normalizePath('files_versions/'.$location.'/'.$filename.$ext));
+				} else if ( $versions = self::getVersionsFromTrash($versionedFile, $timestamp) ) {
 					foreach ($versions as $v) {
 						if ($timestamp ) {
 							$trashbinSize -= $view->filesize('files_trashbin/versions/'.$versionedFile.'.v'.$v.'.d'.$timestamp);
@@ -254,29 +192,9 @@
 						} else {
 							$trashbinSize -= $view->filesize('files_trashbin/versions/'.$versionedFile.'.v'.$v);
 							$view->rename('files_trashbin/versions/'.$versionedFile.'.v'.$v, 'files_versions/'.$location.'/'.$filename.$ext.'.v'.$v);
-						}
-					}
+						}
+					}
 				}
-=======
-					$trashbinSize -= self::calculateSize(
-						new \OC_FilesystemView('/'.$user.'/'.'versions_trashbin/'. $file)
-					);
-					$view->rename(\OC_Filesystem::normalizePath('versions_trashbin/'. $file),
-						\OC_Filesystem::normalizePath('files_versions/'.$location.'/'.$filename.$ext));
-				} else if ( $versions = self::getVersionsFromTrash($versionedFile, $timestamp) ) {
-					foreach ($versions as $v) {
-						if ($timestamp ) {
-							$trashbinSize -= $view->filesize('versions_trashbin/'.$versionedFile.'.v'.$v.'.d'.$timestamp);
-							$view->rename('versions_trashbin/'.$versionedFile.'.v'.$v.'.d'.$timestamp,
-								'files_versions/'.$location.'/'.$filename.$ext.'.v'.$v);
-						} else {
-							$trashbinSize -= $view->filesize('versions_trashbin/'.$versionedFile.'.v'.$v);
-							$view->rename('versions_trashbin/'.$versionedFile.'.v'.$v,
-								'files_versions/'.$location.'/'.$filename.$ext.'.v'.$v);
-						}
-					}
-				}
->>>>>>> 9ee5069f
 			}
 			
 			// Take care of encryption keys TODO! Get '.key' in file between file name and delete date (also for permanent delete!)
@@ -288,15 +206,15 @@
 			}
 			if ($timestamp) {
 				$keyfile .= '.d'.$timestamp;
-			}
+			}
 			if ( \OCP\App::isEnabled('files_encryption') && $view->file_exists($keyfile) ) {
-				if ( $result[0]['type'] == 'dir' ) {
+				if ( $result[0]['type'] == 'dir' ) {
 					$trashbinSize -= self::calculateSize(new \OC_FilesystemView('/'.$user.'/'.$keyfile));
 					$view->rename($keyfile, 'files_encryption/keyfiles/'. $location.'/'.$filename);
 				} else {
 					$trashbinSize -= $view->filesize($keyfile);
 					$view->rename($keyfile, 'files_encryption/keyfiles/'. $location.'/'.$filename.'.key');
-				}
+				}
 			}
 			
 			if ( $timestamp ) {
@@ -322,18 +240,10 @@
 	public static function delete($filename, $timestamp=null) {
 		$user = \OCP\User::getUser();
 		$view = new \OC_FilesystemView('/'.$user);
-<<<<<<< HEAD
-		$size = 0;
+		$size = 0;
 	
-		if (  ($trashbinSize = \OCP\Config::getAppValue('files_trashbin', 'size')) === null ) {
+		if (  ($trashbinSize = \OCP\Config::getAppValue('files_trashbin', 'size')) === null ) {
 			$trashbinSize = self::calculateSize(new \OC_FilesystemView('/'. $user.'/files_trashbin'));
-=======
-		$size = 0;
-
-		if (  ($trashbinSize = \OCP\Config::getAppValue('files_trashbin', 'size')) === null ) {
-			$trashbinSize = self::calculateSize(new \OC_FilesystemView('/'. $user.'/files_trashbin'));
-			$trashbinSize += self::calculateSize(new \OC_FilesystemView('/'. $user.'/versions_trashbin'));
->>>>>>> 9ee5069f
 		}
 
 		if ( $timestamp ) {
@@ -360,34 +270,28 @@
 				}
 			}
 		}
-<<<<<<< HEAD
 		
 		// Take care of encryption keys
-		$parts = pathinfo($file);
-		if ( $view->is_dir('/files_trashbin/files/'.$file) ) {
-			$keyfile = \OC_Filesystem::normalizePath('files_trashbin/keyfiles/'.$filename);
-		} else {
-			$keyfile = \OC_Filesystem::normalizePath('files_trashbin/keyfiles/'.$filename.'.key');
-		}
-		if ($timestamp) {
-			$keyfile .= '.d'.$timestamp;
-		}
-		if ( \OCP\App::isEnabled('files_encryption') && $view->file_exists($keyfile) ) {
-			if ( $view->is_dir($keyfile) ) {
-				$size += self::calculateSize(new \OC_FilesystemView('/'.$user.'/'.$keyfile));
-			} else {
-				$size += $view->filesize($keyfile);
-			}
-			$view->unlink($keyfile);
-		}
+		$parts = pathinfo($file);
+		if ( $view->is_dir('/files_trashbin/files/'.$file) ) {
+			$keyfile = \OC_Filesystem::normalizePath('files_trashbin/keyfiles/'.$filename);
+		} else {
+			$keyfile = \OC_Filesystem::normalizePath('files_trashbin/keyfiles/'.$filename.'.key');
+		}
+		if ($timestamp) {
+			$keyfile .= '.d'.$timestamp;
+		}
+		if ( \OCP\App::isEnabled('files_encryption') && $view->file_exists($keyfile) ) {
+			if ( $view->is_dir($keyfile) ) {
+				$size += self::calculateSize(new \OC_FilesystemView('/'.$user.'/'.$keyfile));
+			} else {
+				$size += $view->filesize($keyfile);
+			}
+			$view->unlink($keyfile);
+		}
 	
 		if ($view->is_dir('/files_trashbin/files/'.$file)) {
 			$size += self::calculateSize(new \OC_Filesystemview('/'.$user.'/files_trashbin/files/'.$file));
-=======
-
-		if ($view->is_dir('/files_trashbin/'.$file)) {
-			$size += self::calculateSize(new \OC_Filesystemview('/'.$user.'/files_trashbin/'.$file));
->>>>>>> 9ee5069f
 		} else {
 			$size += $view->filesize('/files_trashbin/files/'.$file);
 		}
@@ -440,38 +344,9 @@
 			$timestamp = $r['timestamp'];
 			$filename = $r['id'];
 			if ( $r['timestamp'] < $limit ) {
-<<<<<<< HEAD
 				$size += self::delete($filename, $timestamp);
 			}
 		}
-				
-=======
-				if ($view->is_dir('files_trashbin/'.$filename.'.d'.$timestamp)) {
-					$size += self::calculateSize(
-						new \OC_FilesystemView('/'.$user.'/files_trashbin/'.$filename.'.d'.$timestamp)
-					);
-				} else {
-					$size += $view->filesize('files_trashbin/'.$filename.'.d'.$timestamp);
-				}
-				$view->unlink('files_trashbin/'.$filename.'.d'.$timestamp);
-				if ($r['type'] == 'dir') {
-					$size += self::calculateSize(
-						new \OC_FilesystemView('/'.$user.'/versions_trashbin/'.$filename.'.d'.$timestamp)
-					);
-					$view->unlink('versions_trashbin/'.$filename.'.d'.$timestamp);
-				} else if ( $versions = self::getVersionsFromTrash($filename, $timestamp) ) {
-					foreach ($versions as $v) {
-						$size += $view->filesize('versions_trashbin/'.$filename.'.v'.$v.'.d'.$timestamp);
-						$view->unlink('versions_trashbin/'.$filename.'.v'.$v.'.d'.$timestamp);
-					}
-				}
-			}
-		}
-
-		$query = \OC_DB::prepare('DELETE FROM *PREFIX*files_trash WHERE user=? AND timestamp<?');
-		$query->execute(array($user,$limit));
-
->>>>>>> 9ee5069f
 		$availableSpace = $availableSpace + $size;
 		// if size limit for trash bin reached, delete oldest files in trash bin
 		if ($availableSpace < 0) {
@@ -485,12 +360,9 @@
 				$availableSpace += $tmp;
 				$size += $tmp;
 				$i++;
-<<<<<<< HEAD
-			}	
-=======
-			}
-
->>>>>>> 9ee5069f
+			}
+
+
 		}
 
 		return $size;
@@ -532,13 +404,8 @@
 	 * @param $timestamp timestamp when the file was deleted
 	 */
 	private static function getVersionsFromTrash($filename, $timestamp) {
-<<<<<<< HEAD
 		$view = new \OC_FilesystemView('/'.\OCP\User::getUser().'/files_trashbin/versions');
 		$versionsName = \OCP\Config::getSystemValue('datadirectory').$view->getAbsolutePath($filename);
-=======
-		$view = new \OC_FilesystemView('/'.\OCP\User::getUser().'/versions_trashbin');
-		$versionsName = \OCP\Config::getSystemValue('datadirectory').$view->getAbsolutePath($filename);
->>>>>>> 9ee5069f
 		$versions = array();
 		if ($timestamp ) {
 			// fetch for old versions
