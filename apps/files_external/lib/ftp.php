--- conflicted
+++ resolved
@@ -34,13 +34,8 @@
 		if ( ! $this->root || $this->root[0]!='/') {
 			$this->root='/'.$this->root;
 		}
-<<<<<<< HEAD
-		//create the root folder if necessary
-		if (!$this->is_dir('')) {
-=======
 		//create the root folder if necesary
 		if ( ! $this->is_dir('')) {
->>>>>>> 4cb760a9
 			$this->mkdir('');
 		}
 	}
@@ -83,17 +78,6 @@
 			case 'c':
 			case 'c+':
 				//emulate these
-<<<<<<< HEAD
-				if(strrpos($path,'.')!==false) {
-					$ext=substr($path, strrpos($path,'.'));
-				}else{
-					$ext='';
-				}
-				$tmpFile=\OCP\Files::tmpFile($ext);
-				\OC_CloseStreamWrapper::$callBacks[$tmpFile]=array($this,'writeBack');
-				if($this->file_exists($path)) {
-					$this->getFile($path,$tmpFile);
-=======
 				if (strrpos($path, '.')!==false) {
 					$ext=substr($path, strrpos($path, '.'));
 				} else {
@@ -103,7 +87,6 @@
 				OC_CloseStreamWrapper::$callBacks[$tmpFile]=array($this, 'writeBack');
 				if ($this->file_exists($path)) {
 					$this->getFile($path, $tmpFile);
->>>>>>> 4cb760a9
 				}
 				self::$tempFiles[$tmpFile]=$path;
 				return fopen('close://'.$tmpFile,$mode);
@@ -112,12 +95,8 @@
 	}
 
 	public function writeBack($tmpFile) {
-<<<<<<< HEAD
 		$this->init();
-		if(isset(self::$tempFiles[$tmpFile])) {
-=======
 		if (isset(self::$tempFiles[$tmpFile])) {
->>>>>>> 4cb760a9
 			$this->uploadFile($tmpFile, self::$tempFiles[$tmpFile]);
 			unlink($tmpFile);
 		}
