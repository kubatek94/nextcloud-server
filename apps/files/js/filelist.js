--- conflicted
+++ resolved
@@ -145,14 +145,9 @@
 	remove:function(name){
 		$('tr').filterAttr('data-file',name).find('td.filename').draggable('destroy');
 		$('tr').filterAttr('data-file',name).remove();
-<<<<<<< HEAD
+		FileList.updateFileSummary();
 		if($('tr[data-file]').length===0){
-			$('#emptyfolder').show();
-=======
-		FileList.updateFileSummary();
-		if($('tr[data-file]').length==0){
 			$('#emptycontent').show();
->>>>>>> 09187f3b
 		}
 	},
 	insertElement:function(name,type,element){
@@ -620,20 +615,12 @@
 				var currentUploads = parseInt(uploadtext.attr('currentUploads'));
 				currentUploads -= 1;
 				uploadtext.attr('currentUploads', currentUploads);
-<<<<<<< HEAD
+				var translatedText = n('files', 'Uploading %n file', 'Uploading %n files', currentUploads);
 				if(currentUploads === 0) {
 					var img = OC.imagePath('core', 'filetypes/folder.png');
 					data.context.find('td.filename').attr('style','background-image:url('+img+')');
-					uploadtext.text('');
-					uploadtext.hide();
-=======
-				var translatedText = n('files', 'Uploading %n file', 'Uploading %n files', currentUploads);
-				if(currentUploads === 1) {
-					var img = OC.imagePath('core', 'loading.gif');
-					data.context.find('td.filename').attr('style','background-image:url('+img+')');
 					uploadtext.text(translatedText);
 					uploadtext.show();
->>>>>>> 09187f3b
 				} else {
 					uploadtext.text(translatedText);
 				}
