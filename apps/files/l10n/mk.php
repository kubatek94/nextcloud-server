<?php $TRANSLATIONS = array(
"There is no error, the file uploaded with success" => "Нема грешка, датотеката беше подигната успешно",
"The uploaded file exceeds the upload_max_filesize directive in php.ini" => "Подигнатата датотека ја надминува upload_max_filesize директивата во php.ini",
"The uploaded file exceeds the MAX_FILE_SIZE directive that was specified in the HTML form" => "Подигнатата датотеката ја надминува MAX_FILE_SIZE директивата која беше поставена во HTML формата",
"The uploaded file was only partially uploaded" => "Датотеката беше само делумно подигната.",
"No file was uploaded" => "Не беше подигната датотека",
"Missing a temporary folder" => "Не постои привремена папка",
"Failed to write to disk" => "Неуспеав да запишам на диск",
"Files" => "Датотеки",
<<<<<<< HEAD
"Size" => "Големина",
"Modified" => "Променето",
=======
"Delete" => "Избриши",
"generating ZIP-file, it may take some time." => "Се генерира ZIP фајлот, ќе треба извесно време.",
"Unable to upload your file as it is a directory or has 0 bytes" => "Не може да се преземе вашата датотека бидејќи фолдерот во кој се наоѓа фајлот има големина од 0 бајти",
"Upload Error" => "Грешка при преземање",
"Pending" => "Чека",
"Upload cancelled." => "Преземањето е прекинато.",
"Invalid name, '/' is not allowed." => "неисправно име, '/' не е дозволено.",
"Size" => "Големина",
"Modified" => "Променето",
"folder" => "фолдер",
"folders" => "фолдери",
"file" => "датотека",
"files" => "датотеки",
>>>>>>> 46d6fd15
"File handling" => "Ракување со датотеки",
"Maximum upload size" => "Максимална големина за подигање",
"max. possible: " => "макс. можно:",
"Needed for multi-file and folder downloads." => "Потребно за симнување повеќе-датотеки и папки.",
"Enable ZIP-download" => "Овозможи ZIP симнување ",
"0 is unlimited" => "0 е неограничено",
"Maximum input size for ZIP files" => "Максимална големина за внес на ZIP датотеки",
"New" => "Ново",
"Text file" => "Текстуална датотека",
"Folder" => "Папка",
"From url" => "Од адреса",
"Upload" => "Подигни",
"Cancel upload" => "Откажи прикачување",
"Nothing in here. Upload something!" => "Тука нема ништо. Снимете нешто!",
"Name" => "Име",
"Share" => "Сподели",
"Download" => "Преземи",
<<<<<<< HEAD
"Delete" => "Избриши",
=======
>>>>>>> 46d6fd15
"Upload too large" => "Датотеката е премногу голема",
"The files you are trying to upload exceed the maximum size for file uploads on this server." => "Датотеките кои се обидувате да ги подигнете ја надминуваат максималната големина за подигнување датотеки на овој сервер.",
"Files are being scanned, please wait." => "Се скенираат датотеки, ве молам почекајте.",
"Current scanning" => "Моментално скенирам"
);<|MERGE_RESOLUTION|>--- conflicted
+++ resolved
@@ -7,10 +7,6 @@
 "Missing a temporary folder" => "Не постои привремена папка",
 "Failed to write to disk" => "Неуспеав да запишам на диск",
 "Files" => "Датотеки",
-<<<<<<< HEAD
-"Size" => "Големина",
-"Modified" => "Променето",
-=======
 "Delete" => "Избриши",
 "generating ZIP-file, it may take some time." => "Се генерира ZIP фајлот, ќе треба извесно време.",
 "Unable to upload your file as it is a directory or has 0 bytes" => "Не може да се преземе вашата датотека бидејќи фолдерот во кој се наоѓа фајлот има големина од 0 бајти",
@@ -24,7 +20,6 @@
 "folders" => "фолдери",
 "file" => "датотека",
 "files" => "датотеки",
->>>>>>> 46d6fd15
 "File handling" => "Ракување со датотеки",
 "Maximum upload size" => "Максимална големина за подигање",
 "max. possible: " => "макс. можно:",
@@ -42,10 +37,10 @@
 "Name" => "Име",
 "Share" => "Сподели",
 "Download" => "Преземи",
-<<<<<<< HEAD
+"Size" => "Големина",
+"Modified" => "Променето",
+"Delete all" => "Избриши сѐ",
 "Delete" => "Избриши",
-=======
->>>>>>> 46d6fd15
 "Upload too large" => "Датотеката е премногу голема",
 "The files you are trying to upload exceed the maximum size for file uploads on this server." => "Датотеките кои се обидувате да ги подигнете ја надминуваат максималната големина за подигнување датотеки на овој сервер.",
 "Files are being scanned, please wait." => "Се скенираат датотеки, ве молам почекајте.",
