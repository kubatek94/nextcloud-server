--- conflicted
+++ resolved
@@ -1,9 +1,5 @@
 <?php $TRANSLATIONS = array(
 "Unable to load list from App Store" => "无法从应用商店载入列表",
-<<<<<<< HEAD
-"Authentication error" => "认证错误",
-=======
->>>>>>> d1c0f2a7
 "Group already exists" => "已存在该组",
 "Unable to add group" => "无法添加组",
 "Could not enable app. " => "无法开启App",
@@ -12,39 +8,16 @@
 "OpenID Changed" => "OpenID 已修改",
 "Invalid request" => "非法请求",
 "Unable to delete group" => "无法删除组",
-<<<<<<< HEAD
-=======
 "Authentication error" => "认证错误",
->>>>>>> d1c0f2a7
 "Unable to delete user" => "无法删除用户",
 "Language changed" => "语言已修改",
+"Admins can't remove themself from the admin group" => "管理员不能将自己移出管理组。",
 "Unable to add user to group %s" => "无法把用户添加到组 %s",
 "Unable to remove user from group %s" => "无法从组%s中移除用户",
 "Disable" => "禁用",
 "Enable" => "启用",
 "Saving..." => "正在保存",
 "__language_name__" => "简体中文",
-<<<<<<< HEAD
-"Security Warning" => "安全警告",
-"Your data directory and your files are probably accessible from the internet. The .htaccess file that ownCloud provides is not working. We strongly suggest that you configure your webserver in a way that the data directory is no longer accessible or you move the data directory outside the webserver document root." => "您的数据文件夹和文件可由互联网访问。OwnCloud提供的.htaccess文件未生效。我们强烈建议您配置服务器，以使数据文件夹不可被访问，或者将数据文件夹移到web服务器根目录以外。",
-"Cron" => "计划任务",
-"Execute one task with each page loaded" => "每次页面加载完成后执行任务",
-"cron.php is registered at a webcron service. Call the cron.php page in the owncloud root once a minute over http." => "cron.php已被注册到网络定时任务服务。通过http每分钟调用owncloud根目录的cron.php网页。",
-"Use systems cron service. Call the cron.php file in the owncloud folder via a system cronjob once a minute." => "使用系统定时任务服务。每分钟通过系统定时任务调用owncloud文件夹中的cron.php文件",
-"Sharing" => "分享",
-"Enable Share API" => "开启共享API",
-"Allow apps to use the Share API" => "允许 应用 使用共享API",
-"Allow links" => "允许连接",
-"Allow users to share items to the public with links" => "允许用户使用连接向公众共享",
-"Allow resharing" => "允许再次共享",
-"Allow users to share items shared with them again" => "允许用户将共享给他们的项目再次共享",
-"Allow users to share with anyone" => "允许用户向任何人共享",
-"Allow users to only share with users in their groups" => "允许用户只向同组用户共享",
-"Log" => "日志",
-"More" => "更多",
-"Developed by the <a href=\"http://ownCloud.org/contact\" target=\"_blank\">ownCloud community</a>, the <a href=\"https://github.com/owncloud\" target=\"_blank\">source code</a> is licensed under the <a href=\"http://www.gnu.org/licenses/agpl-3.0.html\" target=\"_blank\"><abbr title=\"Affero General Public License\">AGPL</abbr></a>." => "由<a href=\"http://ownCloud.org/contact\" target=\"_blank\">ownCloud社区</a>开发，  <a href=\"https://github.com/owncloud\" target=\"_blank\">源代码</a>在<a href=\"http://www.gnu.org/licenses/agpl-3.0.html\" target=\"_blank\"><abbr title=\"Affero General Public License\">AGPL</abbr></a>许可证下发布。",
-=======
->>>>>>> d1c0f2a7
 "Add your App" => "添加应用",
 "More Apps" => "更多应用",
 "Select an App" => "选择一个应用",
@@ -56,12 +29,8 @@
 "Problems connecting to help database." => "连接帮助数据库错误 ",
 "Go there manually." => "手动访问",
 "Answer" => "回答",
-<<<<<<< HEAD
-"You have used <strong>%s</strong> of the available <strong>%s<strong>" => "您已使用空间: <strong>%s</strong>，总空间: <strong>%s</strong>",
-"Desktop and Mobile Syncing Clients" => "桌面和移动设备同步程序",
-=======
+"You have used <strong>%s</strong> of the available <strong>%s</strong>" => "你已使用 <strong>%s</strong>，有效空间 <strong>%s</strong>",
 "Desktop and Mobile Syncing Clients" => "桌面和移动设备同步客户端",
->>>>>>> d1c0f2a7
 "Download" => "下载",
 "Your password was changed" => "密码已修改",
 "Unable to change your password" => "无法修改密码",
@@ -75,21 +44,14 @@
 "Language" => "语言",
 "Help translate" => "帮助翻译",
 "use this address to connect to your ownCloud in your file manager" => "您可在文件管理器中使用该地址连接到ownCloud",
-<<<<<<< HEAD
-=======
 "Developed by the <a href=\"http://ownCloud.org/contact\" target=\"_blank\">ownCloud community</a>, the <a href=\"https://github.com/owncloud\" target=\"_blank\">source code</a> is licensed under the <a href=\"http://www.gnu.org/licenses/agpl-3.0.html\" target=\"_blank\"><abbr title=\"Affero General Public License\">AGPL</abbr></a>." => "由<a href=\"http://ownCloud.org/contact\" target=\"_blank\">ownCloud社区</a>开发，  <a href=\"https://github.com/owncloud\" target=\"_blank\">源代码</a>在<a href=\"http://www.gnu.org/licenses/agpl-3.0.html\" target=\"_blank\"><abbr title=\"Affero General Public License\">AGPL</abbr></a>许可证下发布。",
->>>>>>> d1c0f2a7
 "Name" => "名称",
 "Password" => "密码",
 "Groups" => "组",
 "Create" => "创建",
 "Default Quota" => "默认配额",
 "Other" => "其它",
-<<<<<<< HEAD
-"Group Admin" => "组管理",
-=======
 "Group Admin" => "组管理员",
->>>>>>> d1c0f2a7
 "Quota" => "配额",
 "Delete" => "删除"
 );