--- conflicted
+++ resolved
@@ -1,9 +1,5 @@
 <?php $TRANSLATIONS = array(
 "Unable to load list from App Store" => "Klarer ikkje å laste inn liste fra App Store",
-<<<<<<< HEAD
-"Authentication error" => "Feil i autentisering",
-=======
->>>>>>> d1c0f2a7
 "Email saved" => "E-postadresse lagra",
 "Invalid email" => "Ugyldig e-postadresse",
 "OpenID Changed" => "OpenID endra",
@@ -18,10 +14,7 @@
 "Problems connecting to help database." => "Problem ved tilkopling til hjelpedatabasen.",
 "Go there manually." => "Gå der på eigen hand.",
 "Answer" => "Svar",
-<<<<<<< HEAD
-=======
 "Download" => "Last ned",
->>>>>>> d1c0f2a7
 "Unable to change your password" => "Klarte ikkje å endra passordet",
 "Current password" => "Passord",
 "New password" => "Nytt passord",
