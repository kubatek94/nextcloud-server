--- conflicted
+++ resolved
@@ -280,29 +280,8 @@
 			file_put_contents(OC::$SERVERROOT . '/.htaccess', $htaccess);
 			return OC_Helper::computerFileSize($size);
 		} else {
-<<<<<<< HEAD
 			OC_Log::write('files', 'Can\'t write upload limit to ' . OC::$SERVERROOT . '/.htaccess. Please check the file permissions', OC_Log::WARN);
-=======
-			OC_Log::write('files', 'Can\'t write upload limit to '.OC::$SERVERROOT.'/.htaccess. Please check the file permissions', OC_Log::WARN);
-		}
-
+		}
 		return false;
 	}
-
-	/**
-	 * normalize a path, removing any double, add leading /, etc
-	 * @param string $path
-	 * @return string
-	 */
-	static public function normalizePath($path) {
-		$path='/'.$path;
-		$old='';
-		while($old!=$path) {//replace any multiplicity of slashes with a single one
-			$old=$path;
-			$path=str_replace('//', '/', $path);
->>>>>>> 6ff38624
-		}
-
-		return false;
-	}
 }