--- conflicted
+++ resolved
@@ -31,431 +31,6 @@
  */
 class OC_OCS {
 
-<<<<<<< HEAD
-  /**
-   * reads input date from get/post/cookies and converts the date to a special data-type
-   *
-   * @param variable $key
-   * @param variable-type $type
-   * @param priority $getpriority
-   * @param default  $default
-   * @return data
-   */
-  public static function readData($key,$type='raw',$getpriority=false,$default='') {
-    if($getpriority) {
-      if(isset($_GET[$key])) {
-        $data=$_GET[$key];
-      } elseif(isset($_POST[$key])) {
-        $data=$_POST[$key];
-      } else {
-        if($default=='') {
-          if(($type=='int') or ($type=='float')) $data=0; else $data='';
-        } else {
-          $data=$default;
-        }
-      }
-    } else {
-      if(isset($_POST[$key])) {
-        $data=$_POST[$key];
-      } elseif(isset($_GET[$key])) {
-        $data=$_GET[$key];
-      } elseif(isset($_COOKIE[$key])) {
-        $data=$_COOKIE[$key];
-      } else {
-        if($default=='') {
-          if(($type=='int') or ($type=='float')) $data=0; else $data='';
-        } else {
-          $data=$default;
-        }
-      }
-    }
-
-    if($type=='raw') return($data);
-    elseif($type=='text') return(addslashes(strip_tags($data)));
-    elseif($type=='int')  { $data = (int) $data; return($data); }
-    elseif($type=='float')  { $data = (float) $data; return($data); }
-    elseif($type=='array')  { $data = $data; return($data); }
-  }
-
-
-  /**
-    main function to handle the REST request
-  **/
-  public static function handle() {
-
-    // overwrite the 404 error page returncode
-    header("HTTP/1.0 200 OK");
-
-
-    if($_SERVER['REQUEST_METHOD'] == 'GET') {
-       $method='get';
-    }elseif($_SERVER['REQUEST_METHOD'] == 'PUT') {
-       $method='put';
-       parse_str(file_get_contents("php://input"),$put_vars);
-    }elseif($_SERVER['REQUEST_METHOD'] == 'POST') {
-       $method='post';
-    }else{
-      echo('internal server error: method not supported');
-      exit();
-    }
-
-    // preprocess url
-    $url=$_SERVER['REQUEST_URI'];
-    if(substr($url,(strlen($url)-1))<>'/') $url.='/';
-    $ex=explode('/',$url);
-    $paracount=count($ex);
-
-    // eventhandler
-    // CONFIG
-    // apiconfig - GET - CONFIG
-    if(($method=='get') and (strtolower($ex[$paracount-3])=='v1.php') and (strtolower($ex[$paracount-2])=='config')){
-      $format=OC_OCS::readdata('format','text');
-      OC_OCS::apiconfig($format);
-
-    // PERSON
-    // personcheck - POST - PERSON/CHECK
-    }elseif(($method=='post') and (strtolower($ex[$paracount-4])=='v1.php') and (strtolower($ex[$paracount-3])=='person') and  (strtolower($ex[$paracount-2])=='check')){
-      $format=OC_OCS::readdata('format','text');
-      $login=OC_OCS::readdata('login','text');
-      $passwd=OC_OCS::readdata('password','text');
-      OC_OCS::personcheck($format,$login,$passwd);
-
-    // ACTIVITY
-    // activityget - GET ACTIVITY   page,pagesize als urlparameter
-    }elseif(($method=='get') and (strtolower($ex[$paracount-3])=='v1.php')and (strtolower($ex[$paracount-2])=='activity')){
-      $format=OC_OCS::readdata('format','text');
-      $page=OC_OCS::readdata('page','int');
-      $pagesize=OC_OCS::readdata('pagesize','int');
-      if($pagesize<1 or $pagesize>100) $pagesize=10;
-      OC_OCS::activityget($format,$page,$pagesize);
-
-    // activityput - POST ACTIVITY
-    }elseif(($method=='post') and (strtolower($ex[$paracount-3])=='v1.php')and (strtolower($ex[$paracount-2])=='activity')){
-      $format=OC_OCS::readdata('format','text');
-      $message=OC_OCS::readdata('message','text');
-      OC_OCS::activityput($format,$message);
-
-    // PRIVATEDATA
-    // get - GET DATA
-    }elseif(($method=='get') and (strtolower($ex[$paracount-4])=='v1.php')and (strtolower($ex[$paracount-2])=='getattribute')){
-      $format=OC_OCS::readdata('format','text');
-      OC_OCS::privateDataGet($format);
-
-    }elseif(($method=='get') and (strtolower($ex[$paracount-5])=='v1.php')and (strtolower($ex[$paracount-3])=='getattribute')){
-      $format=OC_OCS::readdata('format','text');
-      $app=$ex[$paracount-2];
-      OC_OCS::privateDataGet($format, $app);
-	}elseif(($method=='get') and (strtolower($ex[$paracount-6])=='v1.php')and (strtolower($ex[$paracount-4])=='getattribute')){
-      $format=OC_OCS::readdata('format','text');
-      $key=$ex[$paracount-2];
-      $app=$ex[$paracount-3];
-      OC_OCS::privateDataGet($format, $app,$key);
-
-    // set - POST DATA
-    }elseif(($method=='post') and (strtolower($ex[$paracount-6])=='v1.php')and (strtolower($ex[$paracount-4])=='setattribute')){
-      $format=OC_OCS::readdata('format','text');
-      $key=$ex[$paracount-2];
-      $app=$ex[$paracount-3];
-      $value=OC_OCS::readdata('value','text');
-      OC_OCS::privatedataset($format, $app, $key, $value);
-    // delete - POST DATA
-    }elseif(($method=='post') and (strtolower($ex[$paracount-6])=='v1.php')and (strtolower($ex[$paracount-4])=='deleteattribute')){
-      $format=OC_OCS::readdata('format','text');
-      $key=$ex[$paracount-2];
-      $app=$ex[$paracount-3];
-      OC_OCS::privatedatadelete($format, $app, $key);
-
-    }else{
-      $format=OC_OCS::readdata('format','text');
-      $txt='Invalid query, please check the syntax. API specifications are here: http://www.freedesktop.org/wiki/Specifications/open-collaboration-services. DEBUG OUTPUT:'."\n";
-      $txt.=OC_OCS::getdebugoutput();
-      echo(OC_OCS::generatexml($format,'failed',999,$txt));
-    }
-    exit();
-  }
-
-  /**
-   * generated some debug information to make it easier to find faild API calls
-   * @return debug data string
-   */
-  private static function getDebugOutput() {
-    $txt='';
-    $txt.="debug output:\n";
-    if(isset($_SERVER['REQUEST_METHOD'])) $txt.='http request method: '.$_SERVER['REQUEST_METHOD']."\n";
-    if(isset($_SERVER['REQUEST_URI'])) $txt.='http request uri: '.$_SERVER['REQUEST_URI']."\n";
-    if(isset($_GET)) foreach($_GET as $key=>$value) $txt.='get parameter: '.$key.'->'.$value."\n";
-    if(isset($_POST)) foreach($_POST as $key=>$value) $txt.='post parameter: '.$key.'->'.$value."\n";
-    return($txt);
-  }
-
-  /**
-   * checks if the user is authenticated
-   * checks the IP whitlist, apikeys and login/password combination
-   * if $forceuser is true and the authentication failed it returns an 401 http response.
-   * if $forceuser is false and authentification fails it returns an empty username string
-   * @param bool $forceuser
-   * @return username string
-   */
-  private static function checkPassword($forceuser=true) {
-    //valid user account ?
-    if(isset($_SERVER['PHP_AUTH_USER'])) $authuser=$_SERVER['PHP_AUTH_USER']; else $authuser='';
-    if(isset($_SERVER['PHP_AUTH_PW']))   $authpw=$_SERVER['PHP_AUTH_PW']; else $authpw='';
-
-    if(empty($authuser)) {
-      if($forceuser){
-        header('WWW-Authenticate: Basic realm="your valid user account or api key"');
-        header('HTTP/1.0 401 Unauthorized');
-        exit;
-      }else{
-        $identifieduser='';
-      }
-    }else{
-      if(!OC_User::login($authuser,$authpw)){
-        if($forceuser){
-          header('WWW-Authenticate: Basic realm="your valid user account or api key"');
-          header('HTTP/1.0 401 Unauthorized');
-          exit;
-        }else{
-          $identifieduser='';
-        }
-      }else{
-        $identifieduser=$authuser;
-      }
-    }
-
-    return($identifieduser);
-  }
-
-
-  /**
-   * generates the xml or json response for the API call from an multidimenional data array.
-   * @param string $format
-   * @param string $status
-   * @param string $statuscode
-   * @param string $message
-   * @param array $data
-   * @param string $tag
-   * @param string $tagattribute
-   * @param int $dimension
-   * @param int $itemscount
-   * @param int $itemsperpage
-   * @return string xml/json
-   */
-  private static function generateXml($format,$status,$statuscode,$message,$data=array(),$tag='',$tagattribute='',$dimension=-1,$itemscount='',$itemsperpage='') {
-    if($format=='json') {
-
-      $json=array();
-      $json['status']=$status;
-      $json['statuscode']=$statuscode;
-      $json['message']=$message;
-      $json['totalitems']=$itemscount;
-      $json['itemsperpage']=$itemsperpage;
-      $json['data']=$data;
-      return(json_encode($json));
-
-
-    }else{
-      $txt='';
-      $writer = xmlwriter_open_memory();
-      xmlwriter_set_indent( $writer, 2 );
-      xmlwriter_start_document($writer );
-      xmlwriter_start_element($writer,'ocs');
-      xmlwriter_start_element($writer,'meta');
-      xmlwriter_write_element($writer,'status',$status);
-      xmlwriter_write_element($writer,'statuscode',$statuscode);
-      xmlwriter_write_element($writer,'message',$message);
-      if($itemscount<>'') xmlwriter_write_element($writer,'totalitems',$itemscount);
-      if(!empty($itemsperpage)) xmlwriter_write_element($writer,'itemsperpage',$itemsperpage);
-      xmlwriter_end_element($writer);
-      if($dimension=='0') {
-        // 0 dimensions
-        xmlwriter_write_element($writer,'data',$data);
-
-      }elseif($dimension=='1') {
-        xmlwriter_start_element($writer,'data');
-        foreach($data as $key=>$entry) {
-          xmlwriter_write_element($writer,$key,$entry);
-        }
-        xmlwriter_end_element($writer);
-
-      }elseif($dimension=='2') {
-        xmlwriter_start_element($writer,'data');
-        foreach($data as $entry) {
-          xmlwriter_start_element($writer,$tag);
-          if(!empty($tagattribute)) {
-            xmlwriter_write_attribute($writer,'details',$tagattribute);
-          }
-          foreach($entry as $key=>$value) {
-            if(is_array($value)){
-              foreach($value as $k=>$v) {
-                xmlwriter_write_element($writer,$k,$v);
-              }
-            } else {
-              xmlwriter_write_element($writer,$key,$value);
-            }
-          }
-          xmlwriter_end_element($writer);
-        }
-        xmlwriter_end_element($writer);
-
-      }elseif($dimension=='3') {
-        xmlwriter_start_element($writer,'data');
-        foreach($data as $entrykey=>$entry) {
-          xmlwriter_start_element($writer,$tag);
-          if(!empty($tagattribute)) {
-            xmlwriter_write_attribute($writer,'details',$tagattribute);
-          }
-          foreach($entry as $key=>$value) {
-            if(is_array($value)){
-              xmlwriter_start_element($writer,$entrykey);
-              foreach($value as $k=>$v) {
-                xmlwriter_write_element($writer,$k,$v);
-              }
-              xmlwriter_end_element($writer);
-            } else {
-              xmlwriter_write_element($writer,$key,$value);
-            }
-          }
-          xmlwriter_end_element($writer);
-        }
-        xmlwriter_end_element($writer);
-      }elseif($dimension=='dynamic') {
-        xmlwriter_start_element($writer,'data');
-        OC_OCS::toxml($writer,$data,'comment');
-        xmlwriter_end_element($writer);
-      }
-
-      xmlwriter_end_element($writer);
-
-      xmlwriter_end_document( $writer );
-      $txt.=xmlwriter_output_memory( $writer );
-      unset($writer);
-      return($txt);
-    }
-  }
-
-  public static function toXml($writer,$data,$node) {
-    foreach($data as $key => $value) {
-      if (is_numeric($key)) {
-        $key = $node;
-      }
-      if (is_array($value)){
-        xmlwriter_start_element($writer,$key);
-        OC_OCS::toxml($writer,$value,$node);
-        xmlwriter_end_element($writer);
-      }else{
-        xmlwriter_write_element($writer,$key,$value);
-      }
-
-    }
-  }
-
-
-
-
-  /**
-   * return the config data of this server
-   * @param string $format
-   * @return string xml/json
-   */
-  private static function apiConfig($format) {
-    $user=OC_OCS::checkpassword(false);
-    $url=substr(OC_Helper::serverHost().$_SERVER['SCRIPT_NAME'],0,-11).'';
-
-    $xml['version']='1.5';
-    $xml['website']='ownCloud';
-    $xml['host']=OC_Helper::serverHost();
-    $xml['contact']='';
-    $xml['ssl']='false';
-    echo(OC_OCS::generatexml($format,'ok',100,'',$xml,'config','',1));
-  }
-
-
-  /**
-   * check if the provided login/apikey/password is valid
-   * @param string $format
-   * @param string $login
-   * @param string $passwd
-   * @return string xml/json
-   */
-  private static function personCheck($format,$login,$passwd) {
-    if($login<>''){
-      if(OC_User::login($login,$passwd)){
-        $xml['person']['personid']=$login;
-        echo(OC_OCS::generatexml($format,'ok',100,'',$xml,'person','check',2));
-      }else{
-        echo(OC_OCS::generatexml($format,'failed',102,'login not valid'));
-      }
-    }else{
-      echo(OC_OCS::generatexml($format,'failed',101,'please specify all mandatory fields'));
-    }
-  }
-
-
-
-  // ACTIVITY API #############################################
-
-  /**
-   * get my activities
-   * @param string $format
-   * @param string $page
-   * @param string $pagesize
-   * @return string xml/json
-   */
-  private static function activityGet($format,$page,$pagesize) {
-    $user=OC_OCS::checkpassword();
-    
-	//TODO
-
-    $txt=OC_OCS::generatexml($format,'ok',100,'',$xml,'activity','full',2,$totalcount,$pagesize);
-    echo($txt);
-  }
-
-  /**
-   * submit a activity
-   * @param string $format
-   * @param string $message
-   * @return string xml/json
-   */
-  private static function activityPut($format,$message) {
-    // not implemented in ownCloud
-    $user=OC_OCS::checkpassword();
-    echo(OC_OCS::generatexml($format,'ok',100,''));
-  }
-
-  // PRIVATEDATA API #############################################
-
-  /**
-   * get private data and create the xml for ocs
-   * @param string $format
-   * @param string $app
-   * @param string $key
-   * @return string xml/json
-   */
-  private static function privateDataGet($format,$app="",$key="") {
-    $user=OC_OCS::checkpassword();
-	$result=OC_OCS::getData($user,$app,$key);
-    $xml=array();
-    foreach($result as $i=>$log) {
-      $xml[$i]['key']=$log['key'];
-      $xml[$i]['app']=$log['app'];
-      $xml[$i]['value']=$log['value'];
-    }
-
-
-    $txt=OC_OCS::generatexml($format, 'ok', 100, '', $xml, 'privatedata', 'full', 2, count($xml), 0);//TODO: replace 'privatedata' with 'attribute' once a new libattice has been released that works with it
-    echo($txt);
-  }
-
-  /**
-   * set private data referenced by $key to $value and generate the xml for ocs
-   * @param string $format
-   * @param string $app
-   * @param string $key
-   * @param string $value
-   * @return string xml/json
-   */
-=======
 	/**
 	* reads input date from get/post/cookies and converts the date to a special data-type
 	*
@@ -903,7 +478,6 @@
 	* @param string $value
 	* @return string xml/json
 	*/
->>>>>>> 46d6fd15
 	private static function privateDataSet($format, $app, $key, $value) {
 		$user=OC_OCS::checkpassword();
 		if(OC_OCS::setData($user,$app,$key,$value)){
