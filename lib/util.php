--- conflicted
+++ resolved
@@ -91,11 +91,7 @@
 	 */
 	public static function getVersion() {
 		// hint: We only can count up. So the internal version number of ownCloud 4.5 will be 4.90.0. This is not visible to the user
-<<<<<<< HEAD
-		return array(4,91,01);
-=======
-		return array(4, 91, 01);
->>>>>>> a418a3ba
+		return array(4,91,02);
 	}
 
 	/**
@@ -186,7 +182,7 @@
 	 * @param string $url
 	 * @return OC_Template
 	 */
-	public static function getPageNavi($pagecount,$page,$url) {
+	public static function getPageNavi($pagecount, $page, $url) {
 
 		$pagelinkcount=8;
 		if ($pagecount>1) {
@@ -217,7 +213,7 @@
 		$web_server_restart= false;
 		//check for database drivers
 		if(!(is_callable('sqlite_open') or class_exists('SQLite3')) and !is_callable('mysql_connect') and !is_callable('pg_connect')) {
-			$errors[]=array('error'=>'No database drivers (sqlite, mysql, or postgresql) installed.<br/>','hint'=>'');//TODO: sane hint
+			$errors[]=array('error'=>'No database drivers (sqlite, mysql, or postgresql) installed.<br/>', 'hint'=>'');//TODO: sane hint
 			$web_server_restart= true;
 		}
 
@@ -226,13 +222,13 @@
 
 		// Check if config folder is writable.
 		if(!is_writable(OC::$SERVERROOT."/config/") or !is_readable(OC::$SERVERROOT."/config/")) {
-			$errors[]=array('error'=>"Can't write into config directory 'config'",'hint'=>"You can usually fix this by giving the webserver user write access to the config directory in owncloud");
+			$errors[]=array('error'=>"Can't write into config directory 'config'", 'hint'=>"You can usually fix this by giving the webserver user write access to the config directory in owncloud");
 		}
 
 		// Check if there is a writable install folder.
 		if(OC_Config::getValue('appstoreenabled', true)) {
 			if( OC_App::getInstallPath() === null  || !is_writable(OC_App::getInstallPath()) || !is_readable(OC_App::getInstallPath()) ) {
-				$errors[]=array('error'=>"Can't write into apps directory",'hint'=>"You can usually fix this by giving the webserver user write access to the apps directory
+				$errors[]=array('error'=>"Can't write into apps directory", 'hint'=>"You can usually fix this by giving the webserver user write access to the apps directory
 				in owncloud or disabling the appstore in the config file.");
 			}
 		}
@@ -269,57 +265,57 @@
 		if(!is_dir($CONFIG_DATADIRECTORY)) {
 			$success=@mkdir($CONFIG_DATADIRECTORY);
 			if(!$success) {
-				$errors[]=array('error'=>"Can't create data directory (".$CONFIG_DATADIRECTORY.")",'hint'=>"You can usually fix this by giving the webserver write access to the ownCloud directory '".OC::$SERVERROOT."' (in a terminal, use the command 'chown -R www-data:www-data /path/to/your/owncloud/install/data' ");
+				$errors[]=array('error'=>"Can't create data directory (".$CONFIG_DATADIRECTORY.")", 'hint'=>"You can usually fix this by giving the webserver write access to the ownCloud directory '".OC::$SERVERROOT."' (in a terminal, use the command 'chown -R www-data:www-data /path/to/your/owncloud/install/data' ");
 			}
 		} else if(!is_writable($CONFIG_DATADIRECTORY) or !is_readable($CONFIG_DATADIRECTORY)) {
-			$errors[]=array('error'=>'Data directory ('.$CONFIG_DATADIRECTORY.') not writable by ownCloud<br/>','hint'=>$permissionsHint);
+			$errors[]=array('error'=>'Data directory ('.$CONFIG_DATADIRECTORY.') not writable by ownCloud<br/>', 'hint'=>$permissionsHint);
 		}
 
 		// check if all required php modules are present
 		if(!class_exists('ZipArchive')) {
-			$errors[]=array('error'=>'PHP module zip not installed.<br/>','hint'=>'Please ask your server administrator to install the module.');
+			$errors[]=array('error'=>'PHP module zip not installed.<br/>', 'hint'=>'Please ask your server administrator to install the module.');
 			$web_server_restart= false;
 		}
 
 		if(!function_exists('mb_detect_encoding')) {
-			$errors[]=array('error'=>'PHP module mb multibyte not installed.<br/>','hint'=>'Please ask your server administrator to install the module.');
+			$errors[]=array('error'=>'PHP module mb multibyte not installed.<br/>', 'hint'=>'Please ask your server administrator to install the module.');
 			$web_server_restart= false;
 		}
 		if(!function_exists('ctype_digit')) {
-			$errors[]=array('error'=>'PHP module ctype is not installed.<br/>','hint'=>'Please ask your server administrator to install the module.');
+			$errors[]=array('error'=>'PHP module ctype is not installed.<br/>', 'hint'=>'Please ask your server administrator to install the module.');
 			$web_server_restart= false;
 		}
 		if(!function_exists('json_encode')) {
-			$errors[]=array('error'=>'PHP module JSON is not installed.<br/>','hint'=>'Please ask your server administrator to install the module.');
+			$errors[]=array('error'=>'PHP module JSON is not installed.<br/>', 'hint'=>'Please ask your server administrator to install the module.');
 			$web_server_restart= false;
 		}
 		if(!function_exists('imagepng')) {
-			$errors[]=array('error'=>'PHP module GD is not installed.<br/>','hint'=>'Please ask your server administrator to install the module.');
+			$errors[]=array('error'=>'PHP module GD is not installed.<br/>', 'hint'=>'Please ask your server administrator to install the module.');
 			$web_server_restart= false;
 		}
 		if(!function_exists('gzencode')) {
-			$errors[]=array('error'=>'PHP module zlib is not installed.<br/>','hint'=>'Please ask your server administrator to install the module.');
+			$errors[]=array('error'=>'PHP module zlib is not installed.<br/>', 'hint'=>'Please ask your server administrator to install the module.');
 			$web_server_restart= false;
 		}
 		if(!function_exists('iconv')) {
-			$errors[]=array('error'=>'PHP module iconv is not installed.<br/>','hint'=>'Please ask your server administrator to install the module.');
+			$errors[]=array('error'=>'PHP module iconv is not installed.<br/>', 'hint'=>'Please ask your server administrator to install the module.');
 			$web_server_restart= false;
 		}
 		if(!function_exists('simplexml_load_string')) {
-			$errors[]=array('error'=>'PHP module SimpleXML is not installed.<br/>','hint'=>'Please ask your server administrator to install the module.');
+			$errors[]=array('error'=>'PHP module SimpleXML is not installed.<br/>', 'hint'=>'Please ask your server administrator to install the module.');
 			$web_server_restart= false;
 		}
 		if(floatval(phpversion())<5.3) {
-			$errors[]=array('error'=>'PHP 5.3 is required.<br/>','hint'=>'Please ask your server administrator to update PHP to version 5.3 or higher. PHP 5.2 is no longer supported by ownCloud and the PHP community.');
+			$errors[]=array('error'=>'PHP 5.3 is required.<br/>', 'hint'=>'Please ask your server administrator to update PHP to version 5.3 or higher. PHP 5.2 is no longer supported by ownCloud and the PHP community.');
 			$web_server_restart= false;
 		}
 		if(!defined('PDO::ATTR_DRIVER_NAME')) {
-			$errors[]=array('error'=>'PHP PDO module is not installed.<br/>','hint'=>'Please ask your server administrator to install the module.');
+			$errors[]=array('error'=>'PHP PDO module is not installed.<br/>', 'hint'=>'Please ask your server administrator to install the module.');
 			$web_server_restart= false;
 		}
 
 		if($web_server_restart) {
-			$errors[]=array('error'=>'PHP modules have been installed, but they are still listed as missing?<br/>','hint'=>'Please ask your server administrator to restart the web server.');
+			$errors[]=array('error'=>'PHP modules have been installed, but they are still listed as missing?<br/>', 'hint'=>'Please ask your server administrator to restart the web server.');
 		}
 
 		return $errors;
@@ -434,7 +430,7 @@
 		}
 		return true;
 	}
-	
+
 	/**
 	* Redirect to the user default page
 	*/
@@ -467,7 +463,7 @@
 		$id=OC_Config::getValue('instanceid', null);
 		if(is_null($id)) {
 			$id=uniqid();
-			OC_Config::setValue('instanceid',$id);
+			OC_Config::setValue('instanceid', $id);
 		}
 		return $id;
 	}
@@ -497,18 +493,15 @@
 	 */
 	public static function callRegister() {
 		// Check if a token exists
-		if(!isset($_SESSION['requesttoken']) || time() >$_SESSION['requesttoken']['time']) {
+		if(!isset($_SESSION['requesttoken'])) {
 			// No valid token found, generate a new one.
-			$requestTokenArray = array(
-				"requesttoken" => self::generate_random_bytes(20),
-				"time" => time()+self::$callLifespan,
-				);
-			$_SESSION['requesttoken']=$requestTokenArray;
+			$requestToken = self::generate_random_bytes(20);
+			$_SESSION['requesttoken']=$requestToken;
 		} else {
 			// Valid token already exists, send it
-			$requestTokenArray = $_SESSION['requesttoken'];
-		}
-		return($requestTokenArray['requesttoken']);
+			$requestToken = $_SESSION['requesttoken'];
+		}
+		return($requestToken);
 	}
 
 	/**
@@ -530,7 +523,7 @@
 		}
 
 		// Check if the token is valid
-		if(!isset($_SESSION['requesttoken']) || time() > $_SESSION['requesttoken']["time"]) {
+		if($token !== $_SESSION['requesttoken']) {
 			// Not valid
 			return false;
 		} else {
