--- conflicted
+++ resolved
@@ -103,17 +103,15 @@
 		}
 		$this->emit('\OC\Updater', 'maintenanceStart');
 
-<<<<<<< HEAD
 		// Update htaccess files for apache hosts
 		if (isset($_SERVER['SERVER_SOFTWARE']) && strstr($_SERVER['SERVER_SOFTWARE'], 'Apache')) {
 			\OC_Setup::updateHtaccess();
 		}
-=======
+
 		// create empty file in data dir, so we can later find
 		// out that this is indeed an ownCloud data directory
 		// (in case it didn't exist before)
 		file_put_contents(\OC_Config::getValue('datadirectory', \OC::$SERVERROOT.'/data').'/.ocdata', '');
->>>>>>> 73dd5ff2
 
 		/*
 		 * START CONFIG CHANGES FOR OLDER VERSIONS
