# SOME DESCRIPTIVE TITLE.
# Copyright (C) YEAR THE PACKAGE'S COPYRIGHT HOLDER
# This file is distributed under the same license as the PACKAGE package.
# 
# Translators:
# André Koot <meneer@tken.net>, 2012.
#   <bart.formosus@gmail.com>, 2011.
#   <didi.debian@cknow.org>, 2012.
# Erik Bent <hj.bent.60@gmail.com>, 2012.
#   <icewind1991@gmail.com>, 2011.
#   <jos@gelauff.net>, 2012.
#   <koen@vervloesem.eu>, 2011.
# Martin Wildeman <mhwildeman@gmail.com>, 2012.
#   <pietje8501@gmail.com>, 2012.
# Richard Bos <radoeka@gmail.com>, 2012.
<<<<<<< HEAD
=======
#   <transifex@thisnet.nl>, 2012.
#   <translator@it-dept.eu>, 2012.
#   <webbsite-mark@hotmail.com>, 2012.
>>>>>>> d1c0f2a7
msgid ""
msgstr ""
"Project-Id-Version: ownCloud\n"
"Report-Msgid-Bugs-To: http://bugs.owncloud.org/\n"
<<<<<<< HEAD
"POT-Creation-Date: 2012-10-16 02:04+0200\n"
"PO-Revision-Date: 2012-10-16 00:05+0000\n"
"Last-Translator: I Robot <thomas.mueller@tmit.eu>\n"
=======
"POT-Creation-Date: 2012-11-16 00:02+0100\n"
"PO-Revision-Date: 2012-11-15 12:57+0000\n"
"Last-Translator: bartv <transifex@thisnet.nl>\n"
>>>>>>> d1c0f2a7
"Language-Team: Dutch (http://www.transifex.com/projects/p/owncloud/language/nl/)\n"
"MIME-Version: 1.0\n"
"Content-Type: text/plain; charset=UTF-8\n"
"Content-Transfer-Encoding: 8bit\n"
"Language: nl\n"
"Plural-Forms: nplurals=2; plural=(n != 1);\n"

#: ajax/vcategories/add.php:26 ajax/vcategories/edit.php:25
msgid "Category type not provided."
msgstr ""

#: ajax/vcategories/add.php:30
msgid "No category to add?"
msgstr "Geen categorie toevoegen?"

#: ajax/vcategories/add.php:37
msgid "This category already exists: "
msgstr "Deze categorie bestaat al."

<<<<<<< HEAD
#: js/js.js:238 templates/layout.user.php:49 templates/layout.user.php:50
msgid "Settings"
msgstr "Instellingen"

#: js/js.js:670
msgid "January"
msgstr "Januari"

#: js/js.js:670
msgid "February"
msgstr "Februari"

#: js/js.js:670
msgid "March"
msgstr "Maart"

#: js/js.js:670
msgid "April"
msgstr "April"

#: js/js.js:670
msgid "May"
msgstr "Mei"

#: js/js.js:670
msgid "June"
msgstr "Juni"

#: js/js.js:671
msgid "July"
msgstr "Juli"

#: js/js.js:671
msgid "August"
msgstr "Augustus"

#: js/js.js:671
msgid "September"
msgstr "September"

#: js/js.js:671
msgid "October"
msgstr "Oktober"

#: js/js.js:671
msgid "November"
msgstr "November"

#: js/js.js:671
msgid "December"
msgstr "December"

#: js/oc-dialogs.js:123
msgid "Choose"
msgstr "Kies"
=======
#: ajax/vcategories/addToFavorites.php:26 ajax/vcategories/delete.php:27
#: ajax/vcategories/favorites.php:24
#: ajax/vcategories/removeFromFavorites.php:26
msgid "Object type not provided."
msgstr ""

#: ajax/vcategories/addToFavorites.php:30
#: ajax/vcategories/removeFromFavorites.php:30
#, php-format
msgid "%s ID not provided."
msgstr ""

#: ajax/vcategories/addToFavorites.php:35
#, php-format
msgid "Error adding %s to favorites."
msgstr ""

#: ajax/vcategories/delete.php:35 js/oc-vcategories.js:136
msgid "No categories selected for deletion."
msgstr "Geen categorie geselecteerd voor verwijdering."

#: ajax/vcategories/removeFromFavorites.php:35
#, php-format
msgid "Error removing %s from favorites."
msgstr ""

#: js/js.js:243 templates/layout.user.php:59 templates/layout.user.php:60
msgid "Settings"
msgstr "Instellingen"

#: js/js.js:688
msgid "seconds ago"
msgstr "seconden geleden"

#: js/js.js:689
msgid "1 minute ago"
msgstr "1 minuut geleden"

#: js/js.js:690
msgid "{minutes} minutes ago"
msgstr "{minutes} minuten geleden"

#: js/js.js:691
msgid "1 hour ago"
msgstr "1 uur geleden"

#: js/js.js:692
msgid "{hours} hours ago"
msgstr "{hours} uren geleden"

#: js/js.js:693
msgid "today"
msgstr "vandaag"

#: js/js.js:694
msgid "yesterday"
msgstr "gisteren"

#: js/js.js:695
msgid "{days} days ago"
msgstr "{days} dagen geleden"

#: js/js.js:696
msgid "last month"
msgstr "vorige maand"

#: js/js.js:697
msgid "{months} months ago"
msgstr "{months} maanden geleden"

#: js/js.js:698
msgid "months ago"
msgstr "maanden geleden"

#: js/js.js:699
msgid "last year"
msgstr "vorig jaar"
>>>>>>> d1c0f2a7

#: js/js.js:700
msgid "years ago"
msgstr "jaar geleden"

#: js/oc-dialogs.js:126
msgid "Choose"
msgstr "Kies"

#: js/oc-dialogs.js:146 js/oc-dialogs.js:166
msgid "Cancel"
msgstr "Annuleren"

#: js/oc-dialogs.js:162
msgid "No"
msgstr "Nee"

#: js/oc-dialogs.js:163
msgid "Yes"
msgstr "Ja"

#: js/oc-dialogs.js:180
msgid "Ok"
msgstr "Ok"

<<<<<<< HEAD
#: js/oc-vcategories.js:68
msgid "No categories selected for deletion."
msgstr "Geen categorie geselecteerd voor verwijdering."

#: js/oc-vcategories.js:68 js/share.js:114 js/share.js:121 js/share.js:497
#: js/share.js:509
msgid "Error"
msgstr "Fout"

#: js/share.js:103
msgid "Error while sharing"
msgstr "Fout tijdens het delen"

#: js/share.js:114
msgid "Error while unsharing"
msgstr "Fout tijdens het stoppen met delen"

#: js/share.js:121
msgid "Error while changing permissions"
msgstr "Fout tijdens het veranderen van permissies"

#: js/share.js:130
msgid "Shared with you and the group"
msgstr "Gedeeld me u en de groep"

#: js/share.js:130
msgid "by"
msgstr "door"

#: js/share.js:132
msgid "Shared with you by"
msgstr "Gedeeld met u door"

#: js/share.js:137
msgid "Share with"
msgstr "Deel met"

#: js/share.js:142
msgid "Share with link"
msgstr "Deel met link"

#: js/share.js:143
msgid "Password protect"
msgstr "Passeerwoord beveiliging"

#: js/share.js:147 templates/installation.php:42 templates/login.php:24
=======
#: js/oc-vcategories.js:5 js/oc-vcategories.js:85 js/oc-vcategories.js:102
#: js/oc-vcategories.js:117 js/oc-vcategories.js:132 js/oc-vcategories.js:162
msgid "The object type is not specified."
msgstr ""

#: js/oc-vcategories.js:95 js/oc-vcategories.js:125 js/oc-vcategories.js:136
#: js/oc-vcategories.js:195 js/share.js:135 js/share.js:142 js/share.js:525
#: js/share.js:537
msgid "Error"
msgstr "Fout"

#: js/oc-vcategories.js:179
msgid "The app name is not specified."
msgstr ""

#: js/oc-vcategories.js:194
msgid "The required file {file} is not installed!"
msgstr ""

#: js/share.js:124
msgid "Error while sharing"
msgstr "Fout tijdens het delen"

#: js/share.js:135
msgid "Error while unsharing"
msgstr "Fout tijdens het stoppen met delen"

#: js/share.js:142
msgid "Error while changing permissions"
msgstr "Fout tijdens het veranderen van permissies"

#: js/share.js:151
msgid "Shared with you and the group {group} by {owner}"
msgstr "Gedeeld met u en de groep {group} door {owner}"

#: js/share.js:153
msgid "Shared with you by {owner}"
msgstr "Gedeeld met u door {owner}"

#: js/share.js:158
msgid "Share with"
msgstr "Deel met"

#: js/share.js:163
msgid "Share with link"
msgstr "Deel met link"

#: js/share.js:164
msgid "Password protect"
msgstr "Wachtwoord beveiliging"

#: js/share.js:168 templates/installation.php:42 templates/login.php:24
>>>>>>> d1c0f2a7
#: templates/verify.php:13
msgid "Password"
msgstr "Wachtwoord"

<<<<<<< HEAD
#: js/share.js:152
msgid "Set expiration date"
msgstr "Zet vervaldatum"

#: js/share.js:153
msgid "Expiration date"
msgstr "Vervaldatum"

#: js/share.js:185
msgid "Share via email:"
msgstr "Deel via email:"

#: js/share.js:187
msgid "No people found"
msgstr "Geen mensen gevonden"

#: js/share.js:214
msgid "Resharing is not allowed"
msgstr "Verder delen is niet toegestaan"

#: js/share.js:250
msgid "Shared in"
msgstr "Gedeeld in"

#: js/share.js:250
msgid "with"
msgstr "met"

#: js/share.js:271
msgid "Unshare"
msgstr "Stop met delen"

#: js/share.js:283
msgid "can edit"
msgstr "kan wijzigen"

#: js/share.js:285
msgid "access control"
msgstr "toegangscontrole"

#: js/share.js:288
msgid "create"
msgstr "maak"

#: js/share.js:291
msgid "update"
msgstr "bijwerken"

#: js/share.js:294
msgid "delete"
msgstr "verwijderen"

#: js/share.js:297
msgid "share"
msgstr "deel"

#: js/share.js:322 js/share.js:484
msgid "Password protected"
msgstr "Passeerwoord beveiligd"

#: js/share.js:497
msgid "Error unsetting expiration date"
msgstr "Fout tijdens het verwijderen van de verval datum"

#: js/share.js:509
msgid "Error setting expiration date"
msgstr "Fout tijdens het configureren van de vervaldatum"

#: lostpassword/index.php:26
=======
#: js/share.js:173
msgid "Set expiration date"
msgstr "Stel vervaldatum in"

#: js/share.js:174
msgid "Expiration date"
msgstr "Vervaldatum"

#: js/share.js:206
msgid "Share via email:"
msgstr "Deel via email:"

#: js/share.js:208
msgid "No people found"
msgstr "Geen mensen gevonden"

#: js/share.js:235
msgid "Resharing is not allowed"
msgstr "Verder delen is niet toegestaan"

#: js/share.js:271
msgid "Shared in {item} with {user}"
msgstr "Gedeeld in {item} met {user}"

#: js/share.js:292
msgid "Unshare"
msgstr "Stop met delen"

#: js/share.js:304
msgid "can edit"
msgstr "kan wijzigen"

#: js/share.js:306
msgid "access control"
msgstr "toegangscontrole"

#: js/share.js:309
msgid "create"
msgstr "maak"

#: js/share.js:312
msgid "update"
msgstr "bijwerken"

#: js/share.js:315
msgid "delete"
msgstr "verwijderen"

#: js/share.js:318
msgid "share"
msgstr "deel"

#: js/share.js:343 js/share.js:512 js/share.js:514
msgid "Password protected"
msgstr "Wachtwoord beveiligd"

#: js/share.js:525
msgid "Error unsetting expiration date"
msgstr "Fout tijdens het verwijderen van de verval datum"

#: js/share.js:537
msgid "Error setting expiration date"
msgstr "Fout tijdens het instellen van de vervaldatum"

#: lostpassword/controller.php:47
>>>>>>> d1c0f2a7
msgid "ownCloud password reset"
msgstr "ownCloud wachtwoord herstellen"

#: lostpassword/templates/email.php:2
msgid "Use the following link to reset your password: {link}"
msgstr "Gebruik de volgende link om je wachtwoord te resetten: {link}"

#: lostpassword/templates/lostpassword.php:3
msgid "You will receive a link to reset your password via Email."
msgstr "U ontvangt een link om uw wachtwoord opnieuw in te stellen via e-mail."

#: lostpassword/templates/lostpassword.php:5
msgid "Reset email send."
msgstr "Reset e-mail verstuurd."

#: lostpassword/templates/lostpassword.php:8
msgid "Request failed!"
msgstr "Verzoek mislukt!"

#: lostpassword/templates/lostpassword.php:11 templates/installation.php:38
#: templates/login.php:20
msgid "Username"
msgstr "Gebruikersnaam"

#: lostpassword/templates/lostpassword.php:14
msgid "Request reset"
msgstr "Resetaanvraag"

#: lostpassword/templates/resetpassword.php:4
msgid "Your password was reset"
msgstr "Je wachtwoord is gewijzigd"

#: lostpassword/templates/resetpassword.php:5
msgid "To login page"
msgstr "Naar de login-pagina"

#: lostpassword/templates/resetpassword.php:8
msgid "New password"
msgstr "Nieuw wachtwoord"

#: lostpassword/templates/resetpassword.php:11
msgid "Reset password"
msgstr "Reset wachtwoord"

#: strings.php:5
msgid "Personal"
msgstr "Persoonlijk"

#: strings.php:6
msgid "Users"
msgstr "Gebruikers"

#: strings.php:7
msgid "Apps"
msgstr "Apps"

#: strings.php:8
msgid "Admin"
msgstr "Beheerder"

#: strings.php:9
msgid "Help"
msgstr "Help"

#: templates/403.php:12
msgid "Access forbidden"
msgstr "Toegang verboden"

#: templates/404.php:12
msgid "Cloud not found"
msgstr "Cloud niet gevonden"

#: templates/edit_categories_dialog.php:4
msgid "Edit categories"
msgstr "Wijzigen categorieën"

#: templates/edit_categories_dialog.php:16
msgid "Add"
msgstr "Toevoegen"

#: templates/installation.php:23 templates/installation.php:31
msgid "Security Warning"
<<<<<<< HEAD
msgstr ""
=======
msgstr "Beveiligingswaarschuwing"
>>>>>>> d1c0f2a7

#: templates/installation.php:24
msgid ""
"No secure random number generator is available, please enable the PHP "
"OpenSSL extension."
<<<<<<< HEAD
msgstr ""
=======
msgstr "Er kon geen willekeurig nummer worden gegenereerd. Zet de PHP OpenSSL extentie aan."
>>>>>>> d1c0f2a7

#: templates/installation.php:26
msgid ""
"Without a secure random number generator an attacker may be able to predict "
"password reset tokens and take over your account."
<<<<<<< HEAD
msgstr ""
=======
msgstr "Zonder random nummer generator is het mogelijk voor een aanvaller om de reset tokens van wachtwoorden te voorspellen. Dit kan leiden tot het inbreken op uw account."
>>>>>>> d1c0f2a7

#: templates/installation.php:32
msgid ""
"Your data directory and your files are probably accessible from the "
"internet. The .htaccess file that ownCloud provides is not working. We "
"strongly suggest that you configure your webserver in a way that the data "
"directory is no longer accessible or you move the data directory outside the"
" webserver document root."
<<<<<<< HEAD
msgstr ""
=======
msgstr "Uw data is waarschijnlijk toegankelijk vanaf net internet. Het  .htaccess bestand dat ownCloud levert werkt niet goed. U wordt aangeraden om de configuratie van uw webserver zodanig aan te passen dat de data folders niet meer publiekelijk toegankelijk zijn. U kunt ook de data folder verplaatsen naar een folder buiten de webserver document folder."
>>>>>>> d1c0f2a7

#: templates/installation.php:36
msgid "Create an <strong>admin account</strong>"
msgstr "Maak een <strong>beheerdersaccount</strong> aan"

#: templates/installation.php:48
msgid "Advanced"
msgstr "Geavanceerd"

#: templates/installation.php:50
msgid "Data folder"
msgstr "Gegevensmap"

#: templates/installation.php:57
msgid "Configure the database"
msgstr "Configureer de database"

#: templates/installation.php:62 templates/installation.php:73
#: templates/installation.php:83 templates/installation.php:93
msgid "will be used"
msgstr "zal gebruikt worden"

#: templates/installation.php:105
msgid "Database user"
msgstr "Gebruiker database"

#: templates/installation.php:109
msgid "Database password"
msgstr "Wachtwoord database"

#: templates/installation.php:113
msgid "Database name"
msgstr "Naam database"

#: templates/installation.php:121
msgid "Database tablespace"
msgstr "Database tablespace"

#: templates/installation.php:127
msgid "Database host"
msgstr "Database server"

#: templates/installation.php:132
msgid "Finish setup"
msgstr "Installatie afronden"

<<<<<<< HEAD
#: templates/layout.guest.php:38
=======
#: templates/layout.guest.php:15 templates/layout.user.php:16
msgid "Sunday"
msgstr "Zondag"

#: templates/layout.guest.php:15 templates/layout.user.php:16
msgid "Monday"
msgstr "Maandag"

#: templates/layout.guest.php:15 templates/layout.user.php:16
msgid "Tuesday"
msgstr "Dinsdag"

#: templates/layout.guest.php:15 templates/layout.user.php:16
msgid "Wednesday"
msgstr "Woensdag"

#: templates/layout.guest.php:15 templates/layout.user.php:16
msgid "Thursday"
msgstr "Donderdag"

#: templates/layout.guest.php:15 templates/layout.user.php:16
msgid "Friday"
msgstr "Vrijdag"

#: templates/layout.guest.php:15 templates/layout.user.php:16
msgid "Saturday"
msgstr "Zaterdag"

#: templates/layout.guest.php:16 templates/layout.user.php:17
msgid "January"
msgstr "januari"

#: templates/layout.guest.php:16 templates/layout.user.php:17
msgid "February"
msgstr "februari"

#: templates/layout.guest.php:16 templates/layout.user.php:17
msgid "March"
msgstr "maart"

#: templates/layout.guest.php:16 templates/layout.user.php:17
msgid "April"
msgstr "april"

#: templates/layout.guest.php:16 templates/layout.user.php:17
msgid "May"
msgstr "mei"

#: templates/layout.guest.php:16 templates/layout.user.php:17
msgid "June"
msgstr "juni"

#: templates/layout.guest.php:16 templates/layout.user.php:17
msgid "July"
msgstr "juli"

#: templates/layout.guest.php:16 templates/layout.user.php:17
msgid "August"
msgstr "augustus"

#: templates/layout.guest.php:16 templates/layout.user.php:17
msgid "September"
msgstr "september"

#: templates/layout.guest.php:16 templates/layout.user.php:17
msgid "October"
msgstr "oktober"

#: templates/layout.guest.php:16 templates/layout.user.php:17
msgid "November"
msgstr "november"

#: templates/layout.guest.php:16 templates/layout.user.php:17
msgid "December"
msgstr "december"

#: templates/layout.guest.php:41
>>>>>>> d1c0f2a7
msgid "web services under your control"
msgstr "Webdiensten in eigen beheer"

<<<<<<< HEAD
#: templates/layout.user.php:34
=======
#: templates/layout.user.php:44
>>>>>>> d1c0f2a7
msgid "Log out"
msgstr "Afmelden"

#: templates/login.php:8
msgid "Automatic logon rejected!"
<<<<<<< HEAD
msgstr ""

#: templates/login.php:9
msgid ""
"If you did not change your password recently, your account may be "
"compromised!"
msgstr ""

#: templates/login.php:10
msgid "Please change your password to secure your account again."
msgstr ""
=======
msgstr "Automatische aanmelding geweigerd!"

#: templates/login.php:9
msgid ""
"If you did not change your password recently, your account may be "
"compromised!"
msgstr "Als u uw wachtwoord niet onlangs heeft aangepast, kan uw account overgenomen zijn!"

#: templates/login.php:10
msgid "Please change your password to secure your account again."
msgstr "Wijzig uw wachtwoord zodat uw account weer beveiligd is."
>>>>>>> d1c0f2a7

#: templates/login.php:15
msgid "Lost your password?"
msgstr "Uw wachtwoord vergeten?"

#: templates/login.php:27
msgid "remember"
msgstr "onthoud gegevens"

#: templates/login.php:28
msgid "Log in"
msgstr "Meld je aan"

#: templates/logout.php:1
msgid "You are logged out."
msgstr "U bent afgemeld."

#: templates/part.pagenavi.php:3
msgid "prev"
msgstr "vorige"

#: templates/part.pagenavi.php:20
msgid "next"
msgstr "volgende"

#: templates/verify.php:5
msgid "Security Warning!"
<<<<<<< HEAD
msgstr ""
=======
msgstr "Beveiligingswaarschuwing!"
>>>>>>> d1c0f2a7

#: templates/verify.php:6
msgid ""
"Please verify your password. <br/>For security reasons you may be "
"occasionally asked to enter your password again."
<<<<<<< HEAD
msgstr ""

#: templates/verify.php:16
msgid "Verify"
msgstr ""
=======
msgstr "Verifieer uw wachtwoord!<br/>Om veiligheidsredenen wordt u regelmatig gevraagd uw wachtwoord in te geven."

#: templates/verify.php:16
msgid "Verify"
msgstr "Verifieer"
>>>>>>> d1c0f2a7
<|MERGE_RESOLUTION|>--- conflicted
+++ resolved
@@ -10,28 +10,20 @@
 #   <icewind1991@gmail.com>, 2011.
 #   <jos@gelauff.net>, 2012.
 #   <koen@vervloesem.eu>, 2011.
+#   <lenny@weijl.org>, 2012.
 # Martin Wildeman <mhwildeman@gmail.com>, 2012.
 #   <pietje8501@gmail.com>, 2012.
 # Richard Bos <radoeka@gmail.com>, 2012.
-<<<<<<< HEAD
-=======
 #   <transifex@thisnet.nl>, 2012.
 #   <translator@it-dept.eu>, 2012.
 #   <webbsite-mark@hotmail.com>, 2012.
->>>>>>> d1c0f2a7
 msgid ""
 msgstr ""
 "Project-Id-Version: ownCloud\n"
 "Report-Msgid-Bugs-To: http://bugs.owncloud.org/\n"
-<<<<<<< HEAD
-"POT-Creation-Date: 2012-10-16 02:04+0200\n"
-"PO-Revision-Date: 2012-10-16 00:05+0000\n"
-"Last-Translator: I Robot <thomas.mueller@tmit.eu>\n"
-=======
-"POT-Creation-Date: 2012-11-16 00:02+0100\n"
-"PO-Revision-Date: 2012-11-15 12:57+0000\n"
-"Last-Translator: bartv <transifex@thisnet.nl>\n"
->>>>>>> d1c0f2a7
+"POT-Creation-Date: 2012-11-19 00:01+0100\n"
+"PO-Revision-Date: 2012-11-18 13:25+0000\n"
+"Last-Translator: Len <lenny@weijl.org>\n"
 "Language-Team: Dutch (http://www.transifex.com/projects/p/owncloud/language/nl/)\n"
 "MIME-Version: 1.0\n"
 "Content-Type: text/plain; charset=UTF-8\n"
@@ -41,7 +33,7 @@
 
 #: ajax/vcategories/add.php:26 ajax/vcategories/edit.php:25
 msgid "Category type not provided."
-msgstr ""
+msgstr "Categorie type niet opgegeven."
 
 #: ajax/vcategories/add.php:30
 msgid "No category to add?"
@@ -51,79 +43,22 @@
 msgid "This category already exists: "
 msgstr "Deze categorie bestaat al."
 
-<<<<<<< HEAD
-#: js/js.js:238 templates/layout.user.php:49 templates/layout.user.php:50
-msgid "Settings"
-msgstr "Instellingen"
-
-#: js/js.js:670
-msgid "January"
-msgstr "Januari"
-
-#: js/js.js:670
-msgid "February"
-msgstr "Februari"
-
-#: js/js.js:670
-msgid "March"
-msgstr "Maart"
-
-#: js/js.js:670
-msgid "April"
-msgstr "April"
-
-#: js/js.js:670
-msgid "May"
-msgstr "Mei"
-
-#: js/js.js:670
-msgid "June"
-msgstr "Juni"
-
-#: js/js.js:671
-msgid "July"
-msgstr "Juli"
-
-#: js/js.js:671
-msgid "August"
-msgstr "Augustus"
-
-#: js/js.js:671
-msgid "September"
-msgstr "September"
-
-#: js/js.js:671
-msgid "October"
-msgstr "Oktober"
-
-#: js/js.js:671
-msgid "November"
-msgstr "November"
-
-#: js/js.js:671
-msgid "December"
-msgstr "December"
-
-#: js/oc-dialogs.js:123
-msgid "Choose"
-msgstr "Kies"
-=======
 #: ajax/vcategories/addToFavorites.php:26 ajax/vcategories/delete.php:27
 #: ajax/vcategories/favorites.php:24
 #: ajax/vcategories/removeFromFavorites.php:26
 msgid "Object type not provided."
-msgstr ""
+msgstr "Object type niet opgegeven."
 
 #: ajax/vcategories/addToFavorites.php:30
 #: ajax/vcategories/removeFromFavorites.php:30
 #, php-format
 msgid "%s ID not provided."
-msgstr ""
+msgstr "%s ID niet opgegeven."
 
 #: ajax/vcategories/addToFavorites.php:35
 #, php-format
 msgid "Error adding %s to favorites."
-msgstr ""
+msgstr "Toevoegen van %s aan favorieten is mislukt."
 
 #: ajax/vcategories/delete.php:35 js/oc-vcategories.js:136
 msgid "No categories selected for deletion."
@@ -132,62 +67,61 @@
 #: ajax/vcategories/removeFromFavorites.php:35
 #, php-format
 msgid "Error removing %s from favorites."
-msgstr ""
-
-#: js/js.js:243 templates/layout.user.php:59 templates/layout.user.php:60
+msgstr "Verwijderen %s van favorieten is mislukt."
+
+#: js/js.js:259 templates/layout.user.php:60 templates/layout.user.php:61
 msgid "Settings"
 msgstr "Instellingen"
 
-#: js/js.js:688
+#: js/js.js:704
 msgid "seconds ago"
 msgstr "seconden geleden"
 
-#: js/js.js:689
+#: js/js.js:705
 msgid "1 minute ago"
 msgstr "1 minuut geleden"
 
-#: js/js.js:690
+#: js/js.js:706
 msgid "{minutes} minutes ago"
 msgstr "{minutes} minuten geleden"
 
-#: js/js.js:691
+#: js/js.js:707
 msgid "1 hour ago"
 msgstr "1 uur geleden"
 
-#: js/js.js:692
+#: js/js.js:708
 msgid "{hours} hours ago"
 msgstr "{hours} uren geleden"
 
-#: js/js.js:693
+#: js/js.js:709
 msgid "today"
 msgstr "vandaag"
 
-#: js/js.js:694
+#: js/js.js:710
 msgid "yesterday"
 msgstr "gisteren"
 
-#: js/js.js:695
+#: js/js.js:711
 msgid "{days} days ago"
 msgstr "{days} dagen geleden"
 
-#: js/js.js:696
+#: js/js.js:712
 msgid "last month"
 msgstr "vorige maand"
 
-#: js/js.js:697
+#: js/js.js:713
 msgid "{months} months ago"
 msgstr "{months} maanden geleden"
 
-#: js/js.js:698
+#: js/js.js:714
 msgid "months ago"
 msgstr "maanden geleden"
 
-#: js/js.js:699
+#: js/js.js:715
 msgid "last year"
 msgstr "vorig jaar"
->>>>>>> d1c0f2a7
-
-#: js/js.js:700
+
+#: js/js.js:716
 msgid "years ago"
 msgstr "jaar geleden"
 
@@ -211,72 +145,24 @@
 msgid "Ok"
 msgstr "Ok"
 
-<<<<<<< HEAD
-#: js/oc-vcategories.js:68
-msgid "No categories selected for deletion."
-msgstr "Geen categorie geselecteerd voor verwijdering."
-
-#: js/oc-vcategories.js:68 js/share.js:114 js/share.js:121 js/share.js:497
-#: js/share.js:509
-msgid "Error"
-msgstr "Fout"
-
-#: js/share.js:103
-msgid "Error while sharing"
-msgstr "Fout tijdens het delen"
-
-#: js/share.js:114
-msgid "Error while unsharing"
-msgstr "Fout tijdens het stoppen met delen"
-
-#: js/share.js:121
-msgid "Error while changing permissions"
-msgstr "Fout tijdens het veranderen van permissies"
-
-#: js/share.js:130
-msgid "Shared with you and the group"
-msgstr "Gedeeld me u en de groep"
-
-#: js/share.js:130
-msgid "by"
-msgstr "door"
-
-#: js/share.js:132
-msgid "Shared with you by"
-msgstr "Gedeeld met u door"
-
-#: js/share.js:137
-msgid "Share with"
-msgstr "Deel met"
-
-#: js/share.js:142
-msgid "Share with link"
-msgstr "Deel met link"
-
-#: js/share.js:143
-msgid "Password protect"
-msgstr "Passeerwoord beveiliging"
-
-#: js/share.js:147 templates/installation.php:42 templates/login.php:24
-=======
 #: js/oc-vcategories.js:5 js/oc-vcategories.js:85 js/oc-vcategories.js:102
 #: js/oc-vcategories.js:117 js/oc-vcategories.js:132 js/oc-vcategories.js:162
 msgid "The object type is not specified."
-msgstr ""
+msgstr "Het object type is niet gespecificeerd."
 
 #: js/oc-vcategories.js:95 js/oc-vcategories.js:125 js/oc-vcategories.js:136
-#: js/oc-vcategories.js:195 js/share.js:135 js/share.js:142 js/share.js:525
-#: js/share.js:537
+#: js/oc-vcategories.js:195 js/share.js:135 js/share.js:142 js/share.js:527
+#: js/share.js:539
 msgid "Error"
 msgstr "Fout"
 
 #: js/oc-vcategories.js:179
 msgid "The app name is not specified."
-msgstr ""
+msgstr "De app naam is niet gespecificeerd."
 
 #: js/oc-vcategories.js:194
 msgid "The required file {file} is not installed!"
-msgstr ""
+msgstr "Het vereiste bestand {file} is niet geïnstalleerd!"
 
 #: js/share.js:124
 msgid "Error while sharing"
@@ -311,82 +197,10 @@
 msgstr "Wachtwoord beveiliging"
 
 #: js/share.js:168 templates/installation.php:42 templates/login.php:24
->>>>>>> d1c0f2a7
 #: templates/verify.php:13
 msgid "Password"
 msgstr "Wachtwoord"
 
-<<<<<<< HEAD
-#: js/share.js:152
-msgid "Set expiration date"
-msgstr "Zet vervaldatum"
-
-#: js/share.js:153
-msgid "Expiration date"
-msgstr "Vervaldatum"
-
-#: js/share.js:185
-msgid "Share via email:"
-msgstr "Deel via email:"
-
-#: js/share.js:187
-msgid "No people found"
-msgstr "Geen mensen gevonden"
-
-#: js/share.js:214
-msgid "Resharing is not allowed"
-msgstr "Verder delen is niet toegestaan"
-
-#: js/share.js:250
-msgid "Shared in"
-msgstr "Gedeeld in"
-
-#: js/share.js:250
-msgid "with"
-msgstr "met"
-
-#: js/share.js:271
-msgid "Unshare"
-msgstr "Stop met delen"
-
-#: js/share.js:283
-msgid "can edit"
-msgstr "kan wijzigen"
-
-#: js/share.js:285
-msgid "access control"
-msgstr "toegangscontrole"
-
-#: js/share.js:288
-msgid "create"
-msgstr "maak"
-
-#: js/share.js:291
-msgid "update"
-msgstr "bijwerken"
-
-#: js/share.js:294
-msgid "delete"
-msgstr "verwijderen"
-
-#: js/share.js:297
-msgid "share"
-msgstr "deel"
-
-#: js/share.js:322 js/share.js:484
-msgid "Password protected"
-msgstr "Passeerwoord beveiligd"
-
-#: js/share.js:497
-msgid "Error unsetting expiration date"
-msgstr "Fout tijdens het verwijderen van de verval datum"
-
-#: js/share.js:509
-msgid "Error setting expiration date"
-msgstr "Fout tijdens het configureren van de vervaldatum"
-
-#: lostpassword/index.php:26
-=======
 #: js/share.js:173
 msgid "Set expiration date"
 msgstr "Stel vervaldatum in"
@@ -439,20 +253,19 @@
 msgid "share"
 msgstr "deel"
 
-#: js/share.js:343 js/share.js:512 js/share.js:514
+#: js/share.js:343 js/share.js:514 js/share.js:516
 msgid "Password protected"
 msgstr "Wachtwoord beveiligd"
 
-#: js/share.js:525
+#: js/share.js:527
 msgid "Error unsetting expiration date"
 msgstr "Fout tijdens het verwijderen van de verval datum"
 
-#: js/share.js:537
+#: js/share.js:539
 msgid "Error setting expiration date"
 msgstr "Fout tijdens het instellen van de vervaldatum"
 
 #: lostpassword/controller.php:47
->>>>>>> d1c0f2a7
 msgid "ownCloud password reset"
 msgstr "ownCloud wachtwoord herstellen"
 
@@ -535,31 +348,19 @@
 
 #: templates/installation.php:23 templates/installation.php:31
 msgid "Security Warning"
-<<<<<<< HEAD
-msgstr ""
-=======
 msgstr "Beveiligingswaarschuwing"
->>>>>>> d1c0f2a7
 
 #: templates/installation.php:24
 msgid ""
 "No secure random number generator is available, please enable the PHP "
 "OpenSSL extension."
-<<<<<<< HEAD
-msgstr ""
-=======
 msgstr "Er kon geen willekeurig nummer worden gegenereerd. Zet de PHP OpenSSL extentie aan."
->>>>>>> d1c0f2a7
 
 #: templates/installation.php:26
 msgid ""
 "Without a secure random number generator an attacker may be able to predict "
 "password reset tokens and take over your account."
-<<<<<<< HEAD
-msgstr ""
-=======
 msgstr "Zonder random nummer generator is het mogelijk voor een aanvaller om de reset tokens van wachtwoorden te voorspellen. Dit kan leiden tot het inbreken op uw account."
->>>>>>> d1c0f2a7
 
 #: templates/installation.php:32
 msgid ""
@@ -568,11 +369,7 @@
 "strongly suggest that you configure your webserver in a way that the data "
 "directory is no longer accessible or you move the data directory outside the"
 " webserver document root."
-<<<<<<< HEAD
-msgstr ""
-=======
 msgstr "Uw data is waarschijnlijk toegankelijk vanaf net internet. Het  .htaccess bestand dat ownCloud levert werkt niet goed. U wordt aangeraden om de configuratie van uw webserver zodanig aan te passen dat de data folders niet meer publiekelijk toegankelijk zijn. U kunt ook de data folder verplaatsen naar een folder buiten de webserver document folder."
->>>>>>> d1c0f2a7
 
 #: templates/installation.php:36
 msgid "Create an <strong>admin account</strong>"
@@ -619,113 +416,92 @@
 msgid "Finish setup"
 msgstr "Installatie afronden"
 
-<<<<<<< HEAD
-#: templates/layout.guest.php:38
-=======
-#: templates/layout.guest.php:15 templates/layout.user.php:16
+#: templates/layout.guest.php:16 templates/layout.user.php:17
 msgid "Sunday"
 msgstr "Zondag"
 
-#: templates/layout.guest.php:15 templates/layout.user.php:16
+#: templates/layout.guest.php:16 templates/layout.user.php:17
 msgid "Monday"
 msgstr "Maandag"
 
-#: templates/layout.guest.php:15 templates/layout.user.php:16
+#: templates/layout.guest.php:16 templates/layout.user.php:17
 msgid "Tuesday"
 msgstr "Dinsdag"
 
-#: templates/layout.guest.php:15 templates/layout.user.php:16
+#: templates/layout.guest.php:16 templates/layout.user.php:17
 msgid "Wednesday"
 msgstr "Woensdag"
 
-#: templates/layout.guest.php:15 templates/layout.user.php:16
+#: templates/layout.guest.php:16 templates/layout.user.php:17
 msgid "Thursday"
 msgstr "Donderdag"
 
-#: templates/layout.guest.php:15 templates/layout.user.php:16
+#: templates/layout.guest.php:16 templates/layout.user.php:17
 msgid "Friday"
 msgstr "Vrijdag"
 
-#: templates/layout.guest.php:15 templates/layout.user.php:16
+#: templates/layout.guest.php:16 templates/layout.user.php:17
 msgid "Saturday"
 msgstr "Zaterdag"
 
-#: templates/layout.guest.php:16 templates/layout.user.php:17
+#: templates/layout.guest.php:17 templates/layout.user.php:18
 msgid "January"
 msgstr "januari"
 
-#: templates/layout.guest.php:16 templates/layout.user.php:17
+#: templates/layout.guest.php:17 templates/layout.user.php:18
 msgid "February"
 msgstr "februari"
 
-#: templates/layout.guest.php:16 templates/layout.user.php:17
+#: templates/layout.guest.php:17 templates/layout.user.php:18
 msgid "March"
 msgstr "maart"
 
-#: templates/layout.guest.php:16 templates/layout.user.php:17
+#: templates/layout.guest.php:17 templates/layout.user.php:18
 msgid "April"
 msgstr "april"
 
-#: templates/layout.guest.php:16 templates/layout.user.php:17
+#: templates/layout.guest.php:17 templates/layout.user.php:18
 msgid "May"
 msgstr "mei"
 
-#: templates/layout.guest.php:16 templates/layout.user.php:17
+#: templates/layout.guest.php:17 templates/layout.user.php:18
 msgid "June"
 msgstr "juni"
 
-#: templates/layout.guest.php:16 templates/layout.user.php:17
+#: templates/layout.guest.php:17 templates/layout.user.php:18
 msgid "July"
 msgstr "juli"
 
-#: templates/layout.guest.php:16 templates/layout.user.php:17
+#: templates/layout.guest.php:17 templates/layout.user.php:18
 msgid "August"
 msgstr "augustus"
 
-#: templates/layout.guest.php:16 templates/layout.user.php:17
+#: templates/layout.guest.php:17 templates/layout.user.php:18
 msgid "September"
 msgstr "september"
 
-#: templates/layout.guest.php:16 templates/layout.user.php:17
+#: templates/layout.guest.php:17 templates/layout.user.php:18
 msgid "October"
 msgstr "oktober"
 
-#: templates/layout.guest.php:16 templates/layout.user.php:17
+#: templates/layout.guest.php:17 templates/layout.user.php:18
 msgid "November"
 msgstr "november"
 
-#: templates/layout.guest.php:16 templates/layout.user.php:17
+#: templates/layout.guest.php:17 templates/layout.user.php:18
 msgid "December"
 msgstr "december"
 
-#: templates/layout.guest.php:41
->>>>>>> d1c0f2a7
+#: templates/layout.guest.php:42
 msgid "web services under your control"
 msgstr "Webdiensten in eigen beheer"
 
-<<<<<<< HEAD
-#: templates/layout.user.php:34
-=======
-#: templates/layout.user.php:44
->>>>>>> d1c0f2a7
+#: templates/layout.user.php:45
 msgid "Log out"
 msgstr "Afmelden"
 
 #: templates/login.php:8
 msgid "Automatic logon rejected!"
-<<<<<<< HEAD
-msgstr ""
-
-#: templates/login.php:9
-msgid ""
-"If you did not change your password recently, your account may be "
-"compromised!"
-msgstr ""
-
-#: templates/login.php:10
-msgid "Please change your password to secure your account again."
-msgstr ""
-=======
 msgstr "Automatische aanmelding geweigerd!"
 
 #: templates/login.php:9
@@ -737,7 +513,6 @@
 #: templates/login.php:10
 msgid "Please change your password to secure your account again."
 msgstr "Wijzig uw wachtwoord zodat uw account weer beveiligd is."
->>>>>>> d1c0f2a7
 
 #: templates/login.php:15
 msgid "Lost your password?"
@@ -765,26 +540,14 @@
 
 #: templates/verify.php:5
 msgid "Security Warning!"
-<<<<<<< HEAD
-msgstr ""
-=======
 msgstr "Beveiligingswaarschuwing!"
->>>>>>> d1c0f2a7
 
 #: templates/verify.php:6
 msgid ""
 "Please verify your password. <br/>For security reasons you may be "
 "occasionally asked to enter your password again."
-<<<<<<< HEAD
-msgstr ""
+msgstr "Verifieer uw wachtwoord!<br/>Om veiligheidsredenen wordt u regelmatig gevraagd uw wachtwoord in te geven."
 
 #: templates/verify.php:16
 msgid "Verify"
-msgstr ""
-=======
-msgstr "Verifieer uw wachtwoord!<br/>Om veiligheidsredenen wordt u regelmatig gevraagd uw wachtwoord in te geven."
-
-#: templates/verify.php:16
-msgid "Verify"
-msgstr "Verifieer"
->>>>>>> d1c0f2a7
+msgstr "Verifieer"