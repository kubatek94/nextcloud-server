--- conflicted
+++ resolved
@@ -3,22 +3,13 @@
 # This file is distributed under the same license as the PACKAGE package.
 # 
 # Translators:
-<<<<<<< HEAD
-# Peter Peroša <peter.perosa@gmail.com>, 2012.
-=======
 # Peter Peroša <peter.perosa@gmail.com>, 2012-2013.
->>>>>>> 166da88b
 msgid ""
 msgstr ""
 "Project-Id-Version: ownCloud\n"
 "Report-Msgid-Bugs-To: http://bugs.owncloud.org/\n"
-<<<<<<< HEAD
-"POT-Creation-Date: 2012-11-20 00:01+0100\n"
-"PO-Revision-Date: 2012-11-19 19:03+0000\n"
-=======
 "POT-Creation-Date: 2013-01-02 00:04+0100\n"
 "PO-Revision-Date: 2013-01-01 14:17+0000\n"
->>>>>>> 166da88b
 "Last-Translator: Peter Peroša <peter.perosa@gmail.com>\n"
 "Language-Team: Slovenian (http://www.transifex.com/projects/p/owncloud/language/sl/)\n"
 "MIME-Version: 1.0\n"
@@ -28,10 +19,6 @@
 "Plural-Forms: nplurals=4; plural=(n%100==1 ? 0 : n%100==2 ? 1 : n%100==3 || n%100==4 ? 2 : 3);\n"
 
 #: templates/settings.php:4
-<<<<<<< HEAD
-msgid "WebDAV URL: http://"
-msgstr "WebDAV URL: http://"
-=======
 msgid "URL: http://"
 msgstr "URL: http://"
 
@@ -40,5 +27,4 @@
 "ownCloud will send the user credentials to this URL is interpret http 401 "
 "and http 403 as credentials wrong and all other codes as credentials "
 "correct."
-msgstr "ownCloud bo poslal uporabniška poverila temu URL naslovu. Pri tem bo interpretiral http 401 in http 403 odgovor kot spodletelo avtentikacijo ter vse ostale http odgovore kot uspešne."
->>>>>>> 166da88b
+msgstr "ownCloud bo poslal uporabniška poverila temu URL naslovu. Pri tem bo interpretiral http 401 in http 403 odgovor kot spodletelo avtentikacijo ter vse ostale http odgovore kot uspešne."