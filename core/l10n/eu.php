<?php $TRANSLATIONS = array(
<<<<<<< HEAD
=======
"User %s shared a file with you" => "%s erabiltzaileak zurekin fitxategi bat partekatu du ",
"User %s shared a folder with you" => "%s erabiltzaileak zurekin karpeta bat partekatu du ",
"User %s shared the file \"%s\" with you. It is available for download here: %s" => "%s erabiltzaileak \"%s\" fitxategia zurekin partekatu du. Hemen duzu eskuragarri:  %s",
"User %s shared the folder \"%s\" with you. It is available for download here: %s" => "%s erabiltzaileak \"%s\" karpeta zurekin partekatu du. Hemen duzu eskuragarri:  %s",
>>>>>>> 166da88b
"Category type not provided." => "Kategoria mota ez da zehaztu.",
"No category to add?" => "Ez dago gehitzeko kategoriarik?",
"This category already exists: " => "Kategoria hau dagoeneko existitzen da:",
"Object type not provided." => "Objetu mota ez da zehaztu.",
"%s ID not provided." => "%s ID mota ez da zehaztu.",
"Error adding %s to favorites." => "Errorea gertatu da %s gogokoetara gehitzean.",
"No categories selected for deletion." => "Ez da ezabatzeko kategoriarik hautatu.",
"Error removing %s from favorites." => "Errorea gertatu da %s gogokoetatik ezabatzean.",
"Settings" => "Ezarpenak",
"seconds ago" => "segundu",
"1 minute ago" => "orain dela minutu 1",
"{minutes} minutes ago" => "orain dela {minutes} minutu",
"1 hour ago" => "orain dela ordu bat",
"{hours} hours ago" => "orain dela {hours} ordu",
"today" => "gaur",
"yesterday" => "atzo",
"{days} days ago" => "orain dela {days} egun",
"last month" => "joan den hilabetean",
"{months} months ago" => "orain dela {months} hilabete",
"months ago" => "hilabete",
"last year" => "joan den urtean",
"years ago" => "urte",
"Choose" => "Aukeratu",
"Cancel" => "Ezeztatu",
"No" => "Ez",
"Yes" => "Bai",
"Ok" => "Ados",
"The object type is not specified." => "Objetu mota ez dago zehaztuta.",
"Error" => "Errorea",
"The app name is not specified." => "App izena ez dago zehaztuta.",
"The required file {file} is not installed!" => "Beharrezkoa den {file} fitxategia ez dago instalatuta!",
"Error while sharing" => "Errore bat egon da elkarbanatzean",
"Error while unsharing" => "Errore bat egon da elkarbanaketa desegitean",
"Error while changing permissions" => "Errore bat egon da baimenak aldatzean",
"Shared with you and the group {group} by {owner}" => "{owner}-k zu eta {group} taldearekin partekatuta",
"Shared with you by {owner}" => "{owner}-k zurekin partekatuta",
"Share with" => "Elkarbanatu honekin",
"Share with link" => "Elkarbanatu lotura batekin",
"Password protect" => "Babestu pasahitzarekin",
"Password" => "Pasahitza",
"Email link to person" => "Postaz bidali lotura ",
"Send" => "Bidali",
"Set expiration date" => "Ezarri muga data",
"Expiration date" => "Muga data",
"Share via email:" => "Elkarbanatu eposta bidez:",
"No people found" => "Ez da inor aurkitu",
"Resharing is not allowed" => "Berriz elkarbanatzea ez dago baimendua",
"Shared in {item} with {user}" => "{user}ekin {item}-n partekatuta",
"Unshare" => "Ez elkarbanatu",
"can edit" => "editatu dezake",
"access control" => "sarrera kontrola",
"create" => "sortu",
"update" => "eguneratu",
"delete" => "ezabatu",
"share" => "elkarbanatu",
"Password protected" => "Pasahitzarekin babestuta",
"Error unsetting expiration date" => "Errorea izan da muga data kentzean",
"Error setting expiration date" => "Errore bat egon da muga data ezartzean",
"Sending ..." => "Bidaltzen ...",
"Email sent" => "Eposta bidalia",
"ownCloud password reset" => "ownCloud-en pasahitza berrezarri",
"Use the following link to reset your password: {link}" => "Eribili hurrengo lotura zure pasahitza berrezartzeko: {link}",
"You will receive a link to reset your password via Email." => "Zure pashitza berrezartzeko lotura bat jasoko duzu Epostaren bidez.",
"Reset email send." => "Berrezartzeko eposta bidali da.",
"Request failed!" => "Eskariak huts egin du!",
"Username" => "Erabiltzaile izena",
"Request reset" => "Eskaera berrezarri da",
"Your password was reset" => "Zure pasahitza berrezarri da",
"To login page" => "Sarrera orrira",
"New password" => "Pasahitz berria",
"Reset password" => "Berrezarri pasahitza",
"Personal" => "Pertsonala",
"Users" => "Erabiltzaileak",
"Apps" => "Aplikazioak",
"Admin" => "Kudeatzailea",
"Help" => "Laguntza",
"Access forbidden" => "Sarrera debekatuta",
"Cloud not found" => "Ez da hodeia aurkitu",
"Edit categories" => "Editatu kategoriak",
"Add" => "Gehitu",
"Security Warning" => "Segurtasun abisua",
"No secure random number generator is available, please enable the PHP OpenSSL extension." => "Ez dago hausazko zenbaki sortzaile segururik eskuragarri, mesedez gatiu PHP OpenSSL extensioa.",
"Without a secure random number generator an attacker may be able to predict password reset tokens and take over your account." => "Hausazko zenbaki sortzaile segururik gabe erasotzaile batek pasahitza berrezartzeko kodeak iragarri ditzake eta zure kontuaz jabetu.",
"Your data directory and your files are probably accessible from the internet. The .htaccess file that ownCloud provides is not working. We strongly suggest that you configure your webserver in a way that the data directory is no longer accessible or you move the data directory outside the webserver document root." => "Zure data karpeta eta zure fitxategiak internetetik zuzenean eskuragarri egon daitezke. ownCloudek emandako .htaccess fitxategia ez du bere lana egiten. Aholkatzen dizugu zure web zerbitzaria ongi konfiguratzea data karpeta eskuragarri ez izateko edo data karpeta web zerbitzariaren dokumentu errotik mugitzea.",
"Create an <strong>admin account</strong>" => "Sortu <strong>kudeatzaile kontu<strong> bat",
"Advanced" => "Aurreratua",
"Data folder" => "Datuen karpeta",
"Configure the database" => "Konfiguratu datu basea",
"will be used" => "erabiliko da",
"Database user" => "Datubasearen erabiltzailea",
"Database password" => "Datubasearen pasahitza",
"Database name" => "Datubasearen izena",
"Database tablespace" => "Datu basearen taula-lekua",
"Database host" => "Datubasearen hostalaria",
"Finish setup" => "Bukatu konfigurazioa",
"Sunday" => "Igandea",
"Monday" => "Astelehena",
"Tuesday" => "Asteartea",
"Wednesday" => "Asteazkena",
"Thursday" => "Osteguna",
"Friday" => "Ostirala",
"Saturday" => "Larunbata",
"January" => "Urtarrila",
"February" => "Otsaila",
"March" => "Martxoa",
"April" => "Apirila",
"May" => "Maiatza",
"June" => "Ekaina",
"July" => "Uztaila",
"August" => "Abuztua",
"September" => "Iraila",
"October" => "Urria",
"November" => "Azaroa",
"December" => "Abendua",
"web services under your control" => "web zerbitzuak zure kontrolpean",
"Log out" => "Saioa bukatu",
"Automatic logon rejected!" => "Saio hasiera automatikoa ez onartuta!",
"If you did not change your password recently, your account may be compromised!" => "Zure pasahitza orain dela gutxi ez baduzu aldatu, zure kontua arriskuan egon daiteke!",
"Please change your password to secure your account again." => "Mesedez aldatu zure pasahitza zure kontua berriz segurtatzeko.",
"Lost your password?" => "Galdu duzu pasahitza?",
"remember" => "gogoratu",
"Log in" => "Hasi saioa",
"You are logged out." => "Zure saioa bukatu da.",
"prev" => "aurrekoa",
"next" => "hurrengoa",
"Security Warning!" => "Segurtasun abisua",
"Please verify your password. <br/>For security reasons you may be occasionally asked to enter your password again." => "Mesedez egiaztatu zure pasahitza. <br/>Segurtasun arrazoiengatik noizbehinka zure pasahitza berriz sartzea eska diezazukegu.",
"Verify" => "Egiaztatu"
);<|MERGE_RESOLUTION|>--- conflicted
+++ resolved
@@ -1,11 +1,8 @@
 <?php $TRANSLATIONS = array(
-<<<<<<< HEAD
-=======
 "User %s shared a file with you" => "%s erabiltzaileak zurekin fitxategi bat partekatu du ",
 "User %s shared a folder with you" => "%s erabiltzaileak zurekin karpeta bat partekatu du ",
 "User %s shared the file \"%s\" with you. It is available for download here: %s" => "%s erabiltzaileak \"%s\" fitxategia zurekin partekatu du. Hemen duzu eskuragarri:  %s",
 "User %s shared the folder \"%s\" with you. It is available for download here: %s" => "%s erabiltzaileak \"%s\" karpeta zurekin partekatu du. Hemen duzu eskuragarri:  %s",
->>>>>>> 166da88b
 "Category type not provided." => "Kategoria mota ez da zehaztu.",
 "No category to add?" => "Ez dago gehitzeko kategoriarik?",
 "This category already exists: " => "Kategoria hau dagoeneko existitzen da:",
