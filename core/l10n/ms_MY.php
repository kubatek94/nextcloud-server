<?php $TRANSLATIONS = array(
<<<<<<< HEAD
"Application name not provided." => "nama applikasi tidak disediakan",
"No category to add?" => "Tiada kategori untuk di tambah?",
"This category already exists: " => "Kategori ini telah wujud",
"Settings" => "Tetapan",
"January" => "Januari",
"February" => "Februari",
"March" => "Mac",
"April" => "April",
"May" => "Mei",
"June" => "Jun",
"July" => "Julai",
"August" => "Ogos",
"September" => "September",
"October" => "Oktober",
"November" => "November",
"December" => "Disember",
=======
"No category to add?" => "Tiada kategori untuk di tambah?",
"This category already exists: " => "Kategori ini telah wujud",
"No categories selected for deletion." => "tiada kategori dipilih untuk penghapusan",
"Settings" => "Tetapan",
>>>>>>> d1c0f2a7
"Cancel" => "Batal",
"No" => "Tidak",
"Yes" => "Ya",
"Ok" => "Ok",
<<<<<<< HEAD
"No categories selected for deletion." => "tiada kategori dipilih untuk penghapusan",
=======
>>>>>>> d1c0f2a7
"Error" => "Ralat",
"Password" => "Kata laluan",
"ownCloud password reset" => "Set semula kata lalaun ownCloud",
"Use the following link to reset your password: {link}" => "Guna pautan berikut untuk menetapkan semula kata laluan anda: {link}",
"You will receive a link to reset your password via Email." => "Anda akan menerima pautan untuk menetapkan semula kata laluan anda melalui emel",
"Username" => "Nama pengguna",
"Request reset" => "Permintaan set semula",
"Your password was reset" => "Kata laluan anda telah diset semula",
"To login page" => "Ke halaman log masuk",
"New password" => "Kata laluan baru",
"Reset password" => "Penetapan semula kata laluan",
"Personal" => "Peribadi",
"Users" => "Pengguna",
"Apps" => "Aplikasi",
"Admin" => "Admin",
"Help" => "Bantuan",
"Access forbidden" => "Larangan akses",
"Cloud not found" => "Awan tidak dijumpai",
"Edit categories" => "Edit kategori",
"Add" => "Tambah",
"Security Warning" => "Amaran keselamatan",
"Create an <strong>admin account</strong>" => "buat <strong>akaun admin</strong>",
"Advanced" => "Maju",
"Data folder" => "Fail data",
"Configure the database" => "Konfigurasi pangkalan data",
"will be used" => "akan digunakan",
"Database user" => "Nama pengguna pangkalan data",
"Database password" => "Kata laluan pangkalan data",
"Database name" => "Nama pangkalan data",
"Database host" => "Hos pangkalan data",
"Finish setup" => "Setup selesai",
"Sunday" => "Ahad",
"Monday" => "Isnin",
"Tuesday" => "Selasa",
"Wednesday" => "Rabu",
"Thursday" => "Khamis",
"Friday" => "Jumaat",
"Saturday" => "Sabtu",
"January" => "Januari",
"February" => "Februari",
"March" => "Mac",
"April" => "April",
"May" => "Mei",
"June" => "Jun",
"July" => "Julai",
"August" => "Ogos",
"September" => "September",
"October" => "Oktober",
"November" => "November",
"December" => "Disember",
"web services under your control" => "Perkhidmatan web di bawah kawalan anda",
"Log out" => "Log keluar",
"Lost your password?" => "Hilang kata laluan?",
"remember" => "ingat",
"Log in" => "Log masuk",
"You are logged out." => "Anda telah log keluar.",
"prev" => "sebelum",
"next" => "seterus"
);<|MERGE_RESOLUTION|>--- conflicted
+++ resolved
@@ -1,35 +1,12 @@
 <?php $TRANSLATIONS = array(
-<<<<<<< HEAD
-"Application name not provided." => "nama applikasi tidak disediakan",
-"No category to add?" => "Tiada kategori untuk di tambah?",
-"This category already exists: " => "Kategori ini telah wujud",
-"Settings" => "Tetapan",
-"January" => "Januari",
-"February" => "Februari",
-"March" => "Mac",
-"April" => "April",
-"May" => "Mei",
-"June" => "Jun",
-"July" => "Julai",
-"August" => "Ogos",
-"September" => "September",
-"October" => "Oktober",
-"November" => "November",
-"December" => "Disember",
-=======
 "No category to add?" => "Tiada kategori untuk di tambah?",
 "This category already exists: " => "Kategori ini telah wujud",
 "No categories selected for deletion." => "tiada kategori dipilih untuk penghapusan",
 "Settings" => "Tetapan",
->>>>>>> d1c0f2a7
 "Cancel" => "Batal",
 "No" => "Tidak",
 "Yes" => "Ya",
 "Ok" => "Ok",
-<<<<<<< HEAD
-"No categories selected for deletion." => "tiada kategori dipilih untuk penghapusan",
-=======
->>>>>>> d1c0f2a7
 "Error" => "Ralat",
 "Password" => "Kata laluan",
 "ownCloud password reset" => "Set semula kata lalaun ownCloud",
