--- conflicted
+++ resolved
@@ -75,12 +75,7 @@
 	 * @NoCSRFRequired
 	 */
 	public function testSetNavigationEntry(){
-<<<<<<< HEAD
 		$this->checkNavEntry('testSetNavigationEntry');
-=======
-		$this->markTestSkipped("Setting navigation in security check has been disabled");
-		//$this->checkNavEntry('testSetNavigationEntry', true);
->>>>>>> c3f7d22a
 	}
 
 
